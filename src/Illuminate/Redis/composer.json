{
    "name": "illuminate/redis",
    "description": "The Illuminate Redis package.",
    "license": "MIT",
    "homepage": "https://laravel.com",
    "support": {
        "issues": "https://github.com/laravel/framework/issues",
        "source": "https://github.com/laravel/framework"
    },
    "authors": [
        {
            "name": "Taylor Otwell",
            "email": "taylor@laravel.com"
        }
    ],
    "require": {
        "php": "^7.2",
<<<<<<< HEAD
        "illuminate/contracts": "^7.0",
        "illuminate/support": "^7.0",
        "predis/predis": "^1.0"
=======
        "illuminate/contracts": "^6.0",
        "illuminate/support": "^6.0"
>>>>>>> ccdf786c
    },
    "autoload": {
        "psr-4": {
            "Illuminate\\Redis\\": ""
        }
    },
    "suggest": {
        "ext-redis": "Required to use the phpredis connector.",
        "predis/predis": "Required to use the predis connector (^1.0)."
    },
    "extra": {
        "branch-alias": {
            "dev-master": "7.0-dev"
        }
    },
    "config": {
        "sort-packages": true
    },
    "minimum-stability": "dev"
}<|MERGE_RESOLUTION|>--- conflicted
+++ resolved
@@ -15,14 +15,8 @@
     ],
     "require": {
         "php": "^7.2",
-<<<<<<< HEAD
         "illuminate/contracts": "^7.0",
-        "illuminate/support": "^7.0",
-        "predis/predis": "^1.0"
-=======
-        "illuminate/contracts": "^6.0",
-        "illuminate/support": "^6.0"
->>>>>>> ccdf786c
+        "illuminate/support": "^7.0"
     },
     "autoload": {
         "psr-4": {
