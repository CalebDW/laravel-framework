<?php

namespace Illuminate\Testing;

use ArrayAccess;
use Closure;
use Illuminate\Contracts\View\View;
use Illuminate\Cookie\CookieValuePrefix;
use Illuminate\Database\Eloquent\Model;
use Illuminate\Http\RedirectResponse;
use Illuminate\Http\Request;
use Illuminate\Support\Arr;
use Illuminate\Support\Carbon;
use Illuminate\Support\Collection;
use Illuminate\Support\Str;
use Illuminate\Support\Traits\Macroable;
use Illuminate\Support\Traits\Tappable;
use Illuminate\Testing\Assert as PHPUnit;
use Illuminate\Testing\Constraints\SeeInOrder;
use Illuminate\Testing\Fluent\AssertableJson;
use LogicException;
use Symfony\Component\HttpFoundation\Cookie;
use Symfony\Component\HttpFoundation\StreamedResponse;

/**
 * @mixin \Illuminate\Http\Response
 */
class TestResponse implements ArrayAccess
{
    use Tappable, Macroable {
        __call as macroCall;
    }

    /**
     * The response to delegate to.
     *
     * @var \Illuminate\Http\Response
     */
    public $baseResponse;

    /**
     * The collection of logged exceptions for the request.
     *
     * @var \Illuminate\Support\Collection
     */
    protected $exceptions;

    /**
     * The streamed content of the response.
     *
     * @var string
     */
    protected $streamedContent;

    /**
     * Create a new test response instance.
     *
     * @param  \Illuminate\Http\Response  $response
     * @return void
     */
    public function __construct($response)
    {
        $this->baseResponse = $response;
        $this->exceptions = new Collection;
    }

    /**
     * Create a new TestResponse from another response.
     *
     * @param  \Illuminate\Http\Response  $response
     * @return static
     */
    public static function fromBaseResponse($response)
    {
        return new static($response);
    }

    /**
     * Assert that the response has a successful status code.
     *
     * @return $this
     */
    public function assertSuccessful()
    {
        PHPUnit::assertTrue(
            $this->isSuccessful(),
            $this->statusMessageWithDetails('>=200, <300', $this->getStatusCode())
        );

        return $this;
    }

    /**
     * Assert that the response has a 200 status code.
     *
     * @return $this
     */
    public function assertOk()
    {
        return $this->assertStatus(200);
    }

    /**
     * Assert that the response has a 201 status code.
     *
     * @return $this
     */
    public function assertCreated()
    {
        return $this->assertStatus(201);
    }

    /**
     * Assert that the response has the given status code and no content.
     *
     * @param  int  $status
     * @return $this
     */
    public function assertNoContent($status = 204)
    {
        $this->assertStatus($status);

        PHPUnit::assertEmpty($this->getContent(), 'Response content is not empty.');

        return $this;
    }

    /**
     * Assert that the response has a not found status code.
     *
     * @return $this
     */
    public function assertNotFound()
    {
        return $this->assertStatus(404);
    }

    /**
     * Assert that the response has a forbidden status code.
     *
     * @return $this
     */
    public function assertForbidden()
    {
        return $this->assertStatus(403);
    }

    /**
     * Assert that the response has an unauthorized status code.
     *
     * @return $this
     */
    public function assertUnauthorized()
    {
        return $this->assertStatus(401);
    }

    /**
     * Assert that the response has a 422 status code.
     *
     * @return $this
     */
    public function assertUnprocessable()
    {
        return $this->assertStatus(422);
    }

    /**
     * Assert that the response has the given status code.
     *
     * @param  int  $status
     * @return $this
     */
    public function assertStatus($status)
    {
        $message = $this->statusMessageWithDetails($status, $actual = $this->getStatusCode());

        PHPUnit::assertSame($actual, $status, $message);

        return $this;
    }

    /**
     * Get an assertion message for a status assertion containing extra details when available.
     *
     * @param  string|int  $expected
     * @param  string|int  $actual
     * @return string
     */
    protected function statusMessageWithDetails($expected, $actual)
    {
        $lastException = $this->exceptions->last();

        if ($lastException) {
            return $this->statusMessageWithException($expected, $actual, $lastException);
        }

        if ($this->baseResponse instanceof RedirectResponse) {
            $session = $this->baseResponse->getSession();

            if (! is_null($session) && $session->has('errors')) {
                return $this->statusMessageWithErrors($expected, $actual, $session->get('errors')->all());
            }
        }

        if ($this->baseResponse->headers->get('Content-Type') === 'application/json') {
            $testJson = new AssertableJsonString($this->getContent());

            if (isset($testJson['errors'])) {
                return $this->statusMessageWithErrors($expected, $actual, $testJson->json());
            }
        }

        return "Expected response status code [{$expected}] but received {$actual}.";
    }

    /**
     * Get an assertion message for a status assertion that has an unexpected exception.
     *
     * @param  string|int  $expected
     * @param  string|int  $actual
     * @param  \Throwable  $exception
     * @return string
     */
    protected function statusMessageWithException($expected, $actual, $exception)
    {
        $exception = (string) $exception;

        return <<<EOF
Expected response status code [$expected] but received $actual.

The following exception occurred during the request:

$exception
EOF;
    }

    /**
     * Get an assertion message for a status assertion that contained errors.
     *
     * @param  string|int  $expected
     * @param  string|int  $actual
     * @param  array  $errors
     * @return string
     */
    protected function statusMessageWithErrors($expected, $actual, $errors)
    {
        $errors = $this->baseResponse->headers->get('Content-Type') === 'application/json'
            ? json_encode($errors, JSON_PRETTY_PRINT)
            : implode(PHP_EOL, Arr::flatten($errors));

        return <<<EOF
Expected response status code [$expected] but received $actual.

The following errors occurred during the request:

$errors

EOF;
    }

    /**
     * Assert whether the response is redirecting to a given URI.
     *
     * @param  string|null  $uri
     * @return $this
     */
    public function assertRedirect($uri = null)
    {
        PHPUnit::assertTrue(
            $this->isRedirect(), 'Response status code ['.$this->getStatusCode().'] is not a redirect status code.'
        );

        if (! is_null($uri)) {
            $this->assertLocation($uri);
        }

        return $this;
    }

    /**
     * Assert whether the response is redirecting to a given signed route.
     *
     * @param  string|null  $name
     * @param  mixed  $parameters
     * @return $this
     */
    public function assertRedirectToSignedRoute($name = null, $parameters = [])
    {
        if (! is_null($name)) {
            $uri = route($name, $parameters);
        }

        PHPUnit::assertTrue(
            $this->isRedirect(), 'Response status code ['.$this->getStatusCode().'] is not a redirect status code.'
        );

        $request = Request::create($this->headers->get('Location'));

        PHPUnit::assertTrue(
            $request->hasValidSignature(), 'The response is not a redirect to a signed route.'
        );

        if (! is_null($name)) {
            $expectedUri = rtrim($request->fullUrlWithQuery([
                'signature' => null,
                'expires' => null,
            ]), '?');

            PHPUnit::assertEquals(
                app('url')->to($uri), $expectedUri
            );
        }

        return $this;
    }

    /**
     * Asserts that the response contains the given header and equals the optional value.
     *
     * @param  string  $headerName
     * @param  mixed  $value
     * @return $this
     */
    public function assertHeader($headerName, $value = null)
    {
        PHPUnit::assertTrue(
            $this->headers->has($headerName), "Header [{$headerName}] not present on response."
        );

        $actual = $this->headers->get($headerName);

        if (! is_null($value)) {
            PHPUnit::assertEquals(
                $value, $this->headers->get($headerName),
                "Header [{$headerName}] was found, but value [{$actual}] does not match [{$value}]."
            );
        }

        return $this;
    }

    /**
     * Asserts that the response does not contain the given header.
     *
     * @param  string  $headerName
     * @return $this
     */
    public function assertHeaderMissing($headerName)
    {
        PHPUnit::assertFalse(
            $this->headers->has($headerName), "Unexpected header [{$headerName}] is present on response."
        );

        return $this;
    }

    /**
     * Assert that the current location header matches the given URI.
     *
     * @param  string  $uri
     * @return $this
     */
    public function assertLocation($uri)
    {
        PHPUnit::assertEquals(
            app('url')->to($uri), app('url')->to($this->headers->get('Location'))
        );

        return $this;
    }

    /**
     * Assert that the response offers a file download.
     *
     * @param  string|null  $filename
     * @return $this
     */
    public function assertDownload($filename = null)
    {
        $contentDisposition = explode(';', $this->headers->get('content-disposition'));

        if (trim($contentDisposition[0]) !== 'attachment') {
            PHPUnit::fail(
                'Response does not offer a file download.'.PHP_EOL.
                'Disposition ['.trim($contentDisposition[0]).'] found in header, [attachment] expected.'
            );
        }

        if (! is_null($filename)) {
            if (isset($contentDisposition[1]) &&
                trim(explode('=', $contentDisposition[1])[0]) !== 'filename') {
                PHPUnit::fail(
                    'Unsupported Content-Disposition header provided.'.PHP_EOL.
                    'Disposition ['.trim(explode('=', $contentDisposition[1])[0]).'] found in header, [filename] expected.'
                );
            }

            $message = "Expected file [{$filename}] is not present in Content-Disposition header.";

            if (! isset($contentDisposition[1])) {
                PHPUnit::fail($message);
            } else {
                PHPUnit::assertSame(
                    $filename,
                    isset(explode('=', $contentDisposition[1])[1])
                        ? trim(explode('=', $contentDisposition[1])[1])
                        : '',
                    $message
                );

                return $this;
            }
        } else {
            PHPUnit::assertTrue(true);

            return $this;
        }
    }

    /**
     * Asserts that the response contains the given cookie and equals the optional value.
     *
     * @param  string  $cookieName
     * @param  mixed  $value
     * @return $this
     */
    public function assertPlainCookie($cookieName, $value = null)
    {
        $this->assertCookie($cookieName, $value, false);

        return $this;
    }

    /**
     * Asserts that the response contains the given cookie and equals the optional value.
     *
     * @param  string  $cookieName
     * @param  mixed  $value
     * @param  bool  $encrypted
     * @param  bool  $unserialize
     * @return $this
     */
    public function assertCookie($cookieName, $value = null, $encrypted = true, $unserialize = false)
    {
        PHPUnit::assertNotNull(
            $cookie = $this->getCookie($cookieName, $encrypted && ! is_null($value), $unserialize),
            "Cookie [{$cookieName}] not present on response."
        );

        if (! $cookie || is_null($value)) {
            return $this;
        }

        $cookieValue = $cookie->getValue();

        PHPUnit::assertEquals(
            $value, $cookieValue,
            "Cookie [{$cookieName}] was found, but value [{$cookieValue}] does not match [{$value}]."
        );

        return $this;
    }

    /**
     * Asserts that the response contains the given cookie and is expired.
     *
     * @param  string  $cookieName
     * @return $this
     */
    public function assertCookieExpired($cookieName)
    {
        PHPUnit::assertNotNull(
            $cookie = $this->getCookie($cookieName, false),
            "Cookie [{$cookieName}] not present on response."
        );

        $expiresAt = Carbon::createFromTimestamp($cookie->getExpiresTime());

        PHPUnit::assertTrue(
            0 !== $cookie->getExpiresTime() && $expiresAt->lessThan(Carbon::now()),
            "Cookie [{$cookieName}] is not expired, it expires at [{$expiresAt}]."
        );

        return $this;
    }

    /**
     * Asserts that the response contains the given cookie and is not expired.
     *
     * @param  string  $cookieName
     * @return $this
     */
    public function assertCookieNotExpired($cookieName)
    {
        PHPUnit::assertNotNull(
            $cookie = $this->getCookie($cookieName, false),
            "Cookie [{$cookieName}] not present on response."
        );

        $expiresAt = Carbon::createFromTimestamp($cookie->getExpiresTime());

        PHPUnit::assertTrue(
            0 === $cookie->getExpiresTime() || $expiresAt->greaterThan(Carbon::now()),
            "Cookie [{$cookieName}] is expired, it expired at [{$expiresAt}]."
        );

        return $this;
    }

    /**
     * Asserts that the response does not contain the given cookie.
     *
     * @param  string  $cookieName
     * @return $this
     */
    public function assertCookieMissing($cookieName)
    {
        PHPUnit::assertNull(
            $this->getCookie($cookieName, false),
            "Cookie [{$cookieName}] is present on response."
        );

        return $this;
    }

    /**
     * Get the given cookie from the response.
     *
     * @param  string  $cookieName
     * @param  bool  $decrypt
     * @param  bool  $unserialize
     * @return \Symfony\Component\HttpFoundation\Cookie|null
     */
<<<<<<< HEAD
    public function getCookie($cookieName, $decrypt = true, $unserialize = false)
=======
    public function getCookie($cookieName)
>>>>>>> e7f075f5
    {
        foreach ($this->headers->getCookies() as $cookie) {
            if ($cookie->getName() === $cookieName) {
                if (! $decrypt) {
                    return $cookie;
                }

                $decryptedValue = CookieValuePrefix::remove(
                    app('encrypter')->decrypt($cookie->getValue(), $unserialize)
                );

                return new Cookie(
                    $cookie->getName(),
                    $decryptedValue,
                    $cookie->getExpiresTime(),
                    $cookie->getPath(),
                    $cookie->getDomain(),
                    $cookie->isSecure(),
                    $cookie->isHttpOnly(),
                    $cookie->isRaw(),
                    $cookie->getSameSite()
                );
            }
        }
    }

    /**
     * Assert that the given string or array of strings are contained within the response.
     *
     * @param  string|array  $value
     * @param  bool  $escape
     * @return $this
     */
    public function assertSee($value, $escape = true)
    {
        $value = Arr::wrap($value);

        $values = $escape ? array_map('e', ($value)) : $value;

        foreach ($values as $value) {
            PHPUnit::assertStringContainsString((string) $value, $this->getContent());
        }

        return $this;
    }

    /**
     * Assert that the given strings are contained in order within the response.
     *
     * @param  array  $values
     * @param  bool  $escape
     * @return $this
     */
    public function assertSeeInOrder(array $values, $escape = true)
    {
        $values = $escape ? array_map('e', ($values)) : $values;

        PHPUnit::assertThat($values, new SeeInOrder($this->getContent()));

        return $this;
    }

    /**
     * Assert that the given string or array of strings are contained within the response text.
     *
     * @param  string|array  $value
     * @param  bool  $escape
     * @return $this
     */
    public function assertSeeText($value, $escape = true)
    {
        $value = Arr::wrap($value);

        $values = $escape ? array_map('e', ($value)) : $value;

        tap(strip_tags($this->getContent()), function ($content) use ($values) {
            foreach ($values as $value) {
                PHPUnit::assertStringContainsString((string) $value, $content);
            }
        });

        return $this;
    }

    /**
     * Assert that the given strings are contained in order within the response text.
     *
     * @param  array  $values
     * @param  bool  $escape
     * @return $this
     */
    public function assertSeeTextInOrder(array $values, $escape = true)
    {
        $values = $escape ? array_map('e', ($values)) : $values;

        PHPUnit::assertThat($values, new SeeInOrder(strip_tags($this->getContent())));

        return $this;
    }

    /**
     * Assert that the given string or array of strings are not contained within the response.
     *
     * @param  string|array  $value
     * @param  bool  $escape
     * @return $this
     */
    public function assertDontSee($value, $escape = true)
    {
        $value = Arr::wrap($value);

        $values = $escape ? array_map('e', ($value)) : $value;

        foreach ($values as $value) {
            PHPUnit::assertStringNotContainsString((string) $value, $this->getContent());
        }

        return $this;
    }

    /**
     * Assert that the given string or array of strings are not contained within the response text.
     *
     * @param  string|array  $value
     * @param  bool  $escape
     * @return $this
     */
    public function assertDontSeeText($value, $escape = true)
    {
        $value = Arr::wrap($value);

        $values = $escape ? array_map('e', ($value)) : $value;

        tap(strip_tags($this->getContent()), function ($content) use ($values) {
            foreach ($values as $value) {
                PHPUnit::assertStringNotContainsString((string) $value, $content);
            }
        });

        return $this;
    }

    /**
     * Assert that the response is a superset of the given JSON.
     *
     * @param  array|callable  $value
     * @param  bool  $strict
     * @return $this
     */
    public function assertJson($value, $strict = false)
    {
        $json = $this->decodeResponseJson();

        if (is_array($value)) {
            $json->assertSubset($value, $strict);
        } else {
            $assert = AssertableJson::fromAssertableJsonString($json);

            $value($assert);

            if (Arr::isAssoc($assert->toArray())) {
                $assert->interacted();
            }
        }

        return $this;
    }

    /**
     * Assert that the expected value and type exists at the given path in the response.
     *
     * @param  string  $path
     * @param  mixed  $expect
     * @return $this
     */
    public function assertJsonPath($path, $expect)
    {
        $this->decodeResponseJson()->assertPath($path, $expect);

        return $this;
    }

    /**
     * Assert that the response has the exact given JSON.
     *
     * @param  array  $data
     * @return $this
     */
    public function assertExactJson(array $data)
    {
        $this->decodeResponseJson()->assertExact($data);

        return $this;
    }

    /**
     * Assert that the response has the similar JSON as given.
     *
     * @param  array  $data
     * @return $this
     */
    public function assertSimilarJson(array $data)
    {
        $this->decodeResponseJson()->assertSimilar($data);

        return $this;
    }

    /**
     * Assert that the response contains the given JSON fragment.
     *
     * @param  array  $data
     * @return $this
     */
    public function assertJsonFragment(array $data)
    {
        $this->decodeResponseJson()->assertFragment($data);

        return $this;
    }

    /**
     * Assert that the response does not contain the given JSON fragment.
     *
     * @param  array  $data
     * @param  bool  $exact
     * @return $this
     */
    public function assertJsonMissing(array $data, $exact = false)
    {
        $this->decodeResponseJson()->assertMissing($data, $exact);

        return $this;
    }

    /**
     * Assert that the response does not contain the exact JSON fragment.
     *
     * @param  array  $data
     * @return $this
     */
    public function assertJsonMissingExact(array $data)
    {
        $this->decodeResponseJson()->assertMissingExact($data);

        return $this;
    }

    /**
     * Assert that the response has a given JSON structure.
     *
     * @param  array|null  $structure
     * @param  array|null  $responseData
     * @return $this
     */
    public function assertJsonStructure(array $structure = null, $responseData = null)
    {
        $this->decodeResponseJson()->assertStructure($structure, $responseData);

        return $this;
    }

    /**
     * Assert that the response JSON has the expected count of items at the given key.
     *
     * @param  int  $count
     * @param  string|null  $key
     * @return $this
     */
    public function assertJsonCount(int $count, $key = null)
    {
        $this->decodeResponseJson()->assertCount($count, $key);

        return $this;
    }

    /**
     * Assert that the response has the given JSON validation errors.
     *
     * @param  string|array  $errors
     * @param  string  $responseKey
     * @return $this
     */
    public function assertJsonValidationErrors($errors, $responseKey = 'errors')
    {
        $errors = Arr::wrap($errors);

        PHPUnit::assertNotEmpty($errors, 'No validation errors were provided.');

        $jsonErrors = Arr::get($this->json(), $responseKey) ?? [];

        $errorMessage = $jsonErrors
                ? 'Response has the following JSON validation errors:'.
                        PHP_EOL.PHP_EOL.json_encode($jsonErrors, JSON_PRETTY_PRINT | JSON_UNESCAPED_SLASHES | JSON_UNESCAPED_UNICODE).PHP_EOL
                : 'Response does not have JSON validation errors.';

        foreach ($errors as $key => $value) {
            PHPUnit::assertArrayHasKey(
                (is_int($key)) ? $value : $key,
                $jsonErrors,
                "Failed to find a validation error in the response for key: '{$value}'".PHP_EOL.PHP_EOL.$errorMessage
            );

            if (! is_int($key)) {
                $hasError = false;

                foreach (Arr::wrap($jsonErrors[$key]) as $jsonErrorMessage) {
                    if (Str::contains($jsonErrorMessage, $value)) {
                        $hasError = true;

                        break;
                    }
                }

                if (! $hasError) {
                    PHPUnit::fail(
                        "Failed to find a validation error in the response for key and message: '$key' => '$value'".PHP_EOL.PHP_EOL.$errorMessage
                    );
                }
            }
        }

        return $this;
    }

    /**
     * Assert that the response has no JSON validation errors for the given keys.
     *
     * @param  string|array|null  $keys
     * @param  string  $responseKey
     * @return $this
     */
    public function assertJsonMissingValidationErrors($keys = null, $responseKey = 'errors')
    {
        if ($this->getContent() === '') {
            PHPUnit::assertTrue(true);

            return $this;
        }

        $json = $this->json();

        if (! Arr::has($json, $responseKey)) {
            PHPUnit::assertTrue(true);

            return $this;
        }

        $errors = Arr::get($json, $responseKey, []);

        if (is_null($keys) && count($errors) > 0) {
            PHPUnit::fail(
                'Response has unexpected validation errors: '.PHP_EOL.PHP_EOL.
                json_encode($errors, JSON_PRETTY_PRINT | JSON_UNESCAPED_SLASHES | JSON_UNESCAPED_UNICODE)
            );
        }

        foreach (Arr::wrap($keys) as $key) {
            PHPUnit::assertFalse(
                isset($errors[$key]),
                "Found unexpected validation error for key: '{$key}'"
            );
        }

        return $this;
    }

    /**
     * Validate and return the decoded response JSON.
     *
     * @return \Illuminate\Testing\AssertableJsonString
     *
     * @throws \Throwable
     */
    public function decodeResponseJson()
    {
        $testJson = new AssertableJsonString($this->getContent());

        $decodedResponse = $testJson->json();

        if (is_null($decodedResponse) || $decodedResponse === false) {
            if ($this->exception) {
                throw $this->exception;
            } else {
                PHPUnit::fail('Invalid JSON was returned from the route.');
            }
        }

        return $testJson;
    }

    /**
     * Validate and return the decoded response JSON.
     *
     * @param  string|null  $key
     * @return mixed
     */
    public function json($key = null)
    {
        return $this->decodeResponseJson()->json($key);
    }

    /**
     * Assert that the response view equals the given value.
     *
     * @param  string  $value
     * @return $this
     */
    public function assertViewIs($value)
    {
        $this->ensureResponseHasView();

        PHPUnit::assertEquals($value, $this->original->name());

        return $this;
    }

    /**
     * Assert that the response view has a given piece of bound data.
     *
     * @param  string|array  $key
     * @param  mixed  $value
     * @return $this
     */
    public function assertViewHas($key, $value = null)
    {
        if (is_array($key)) {
            return $this->assertViewHasAll($key);
        }

        $this->ensureResponseHasView();

        if (is_null($value)) {
            PHPUnit::assertTrue(Arr::has($this->original->gatherData(), $key));
        } elseif ($value instanceof Closure) {
            PHPUnit::assertTrue($value(Arr::get($this->original->gatherData(), $key)));
        } elseif ($value instanceof Model) {
            PHPUnit::assertTrue($value->is(Arr::get($this->original->gatherData(), $key)));
        } else {
            PHPUnit::assertEquals($value, Arr::get($this->original->gatherData(), $key));
        }

        return $this;
    }

    /**
     * Assert that the response view has a given list of bound data.
     *
     * @param  array  $bindings
     * @return $this
     */
    public function assertViewHasAll(array $bindings)
    {
        foreach ($bindings as $key => $value) {
            if (is_int($key)) {
                $this->assertViewHas($value);
            } else {
                $this->assertViewHas($key, $value);
            }
        }

        return $this;
    }

    /**
     * Get a piece of data from the original view.
     *
     * @param  string  $key
     * @return mixed
     */
    public function viewData($key)
    {
        $this->ensureResponseHasView();

        return $this->original->gatherData()[$key];
    }

    /**
     * Assert that the response view is missing a piece of bound data.
     *
     * @param  string  $key
     * @return $this
     */
    public function assertViewMissing($key)
    {
        $this->ensureResponseHasView();

        PHPUnit::assertFalse(Arr::has($this->original->gatherData(), $key));

        return $this;
    }

    /**
     * Ensure that the response has a view as its original content.
     *
     * @return $this
     */
    protected function ensureResponseHasView()
    {
        if (! $this->responseHasView()) {
            return PHPUnit::fail('The response is not a view.');
        }

        return $this;
    }

    /**
     * Determine if the original response is a view.
     *
     * @return bool
     */
    protected function responseHasView()
    {
        return isset($this->original) && $this->original instanceof View;
    }

    /**
     * Assert that the given keys do not have validation errors.
     *
     * @param  string|array|null  $keys
     * @param  string  $errorBag
     * @param  string  $responseKey
     * @return $this
     */
    public function assertValid($keys = null, $errorBag = 'default', $responseKey = 'errors')
    {
        if ($this->baseResponse->headers->get('Content-Type') === 'application/json') {
            return $this->assertJsonMissingValidationErrors($keys, $responseKey);
        }

        if ($this->session()->get('errors')) {
            $errors = $this->session()->get('errors')->getBag($errorBag)->getMessages();
        } else {
            $errors = [];
        }

        if (empty($errors)) {
            PHPUnit::assertTrue(true);

            return $this;
        }

        if (is_null($keys) && count($errors) > 0) {
            PHPUnit::fail(
                'Response has unexpected validation errors: '.PHP_EOL.PHP_EOL.
                json_encode($errors, JSON_PRETTY_PRINT | JSON_UNESCAPED_SLASHES | JSON_UNESCAPED_UNICODE)
            );
        }

        foreach (Arr::wrap($keys) as $key) {
            PHPUnit::assertFalse(
                isset($errors[$key]),
                "Found unexpected validation error for key: '{$key}'"
            );
        }

        return $this;
    }

    /**
     * Assert that the response has the given validation errors.
     *
     * @param  string|array|null  $errors
     * @param  string  $errorBag
     * @param  string  $responseKey
     * @return $this
     */
    public function assertInvalid($errors = null,
                                  $errorBag = 'default',
                                  $responseKey = 'errors')
    {
        if ($this->baseResponse->headers->get('Content-Type') === 'application/json') {
            return $this->assertJsonValidationErrors($errors, $responseKey);
        }

        $this->assertSessionHas('errors');

        $keys = (array) $errors;

        $sessionErrors = $this->session()->get('errors')->getBag($errorBag)->getMessages();

        $errorMessage = $sessionErrors
                ? 'Response has the following validation errors in the session:'.
                        PHP_EOL.PHP_EOL.json_encode($sessionErrors, JSON_PRETTY_PRINT | JSON_UNESCAPED_SLASHES | JSON_UNESCAPED_UNICODE).PHP_EOL
                : 'Response does not have validation errors in the session.';

        foreach (Arr::wrap($errors) as $key => $value) {
            PHPUnit::assertArrayHasKey(
                (is_int($key)) ? $value : $key,
                $sessionErrors,
                "Failed to find a validation error in session for key: '{$value}'".PHP_EOL.PHP_EOL.$errorMessage
            );

            if (! is_int($key)) {
                $hasError = false;

                foreach (Arr::wrap($sessionErrors[$key]) as $sessionErrorMessage) {
                    if (Str::contains($sessionErrorMessage, $value)) {
                        $hasError = true;

                        break;
                    }
                }

                if (! $hasError) {
                    PHPUnit::fail(
                        "Failed to find a validation error for key and message: '$key' => '$value'".PHP_EOL.PHP_EOL.$errorMessage
                    );
                }
            }
        }

        return $this;
    }

    /**
     * Assert that the session has a given value.
     *
     * @param  string|array  $key
     * @param  mixed  $value
     * @return $this
     */
    public function assertSessionHas($key, $value = null)
    {
        if (is_array($key)) {
            return $this->assertSessionHasAll($key);
        }

        if (is_null($value)) {
            PHPUnit::assertTrue(
                $this->session()->has($key),
                "Session is missing expected key [{$key}]."
            );
        } elseif ($value instanceof Closure) {
            PHPUnit::assertTrue($value($this->session()->get($key)));
        } else {
            PHPUnit::assertEquals($value, $this->session()->get($key));
        }

        return $this;
    }

    /**
     * Assert that the session has a given list of values.
     *
     * @param  array  $bindings
     * @return $this
     */
    public function assertSessionHasAll(array $bindings)
    {
        foreach ($bindings as $key => $value) {
            if (is_int($key)) {
                $this->assertSessionHas($value);
            } else {
                $this->assertSessionHas($key, $value);
            }
        }

        return $this;
    }

    /**
     * Assert that the session has a given value in the flashed input array.
     *
     * @param  string|array  $key
     * @param  mixed  $value
     * @return $this
     */
    public function assertSessionHasInput($key, $value = null)
    {
        if (is_array($key)) {
            foreach ($key as $k => $v) {
                if (is_int($k)) {
                    $this->assertSessionHasInput($v);
                } else {
                    $this->assertSessionHasInput($k, $v);
                }
            }

            return $this;
        }

        if (is_null($value)) {
            PHPUnit::assertTrue(
                $this->session()->hasOldInput($key),
                "Session is missing expected key [{$key}]."
            );
        } elseif ($value instanceof Closure) {
            PHPUnit::assertTrue($value($this->session()->getOldInput($key)));
        } else {
            PHPUnit::assertEquals($value, $this->session()->getOldInput($key));
        }

        return $this;
    }

    /**
     * Assert that the session has the given errors.
     *
     * @param  string|array  $keys
     * @param  mixed  $format
     * @param  string  $errorBag
     * @return $this
     */
    public function assertSessionHasErrors($keys = [], $format = null, $errorBag = 'default')
    {
        $this->assertSessionHas('errors');

        $keys = (array) $keys;

        $errors = $this->session()->get('errors')->getBag($errorBag);

        foreach ($keys as $key => $value) {
            if (is_int($key)) {
                PHPUnit::assertTrue($errors->has($value), "Session missing error: $value");
            } else {
                PHPUnit::assertContains(is_bool($value) ? (string) $value : $value, $errors->get($key, $format));
            }
        }

        return $this;
    }

    /**
     * Assert that the session is missing the given errors.
     *
     * @param  string|array  $keys
     * @param  string|null  $format
     * @param  string  $errorBag
     * @return $this
     */
    public function assertSessionDoesntHaveErrors($keys = [], $format = null, $errorBag = 'default')
    {
        $keys = (array) $keys;

        if (empty($keys)) {
            return $this->assertSessionHasNoErrors();
        }

        if (is_null($this->session()->get('errors'))) {
            PHPUnit::assertTrue(true);

            return $this;
        }

        $errors = $this->session()->get('errors')->getBag($errorBag);

        foreach ($keys as $key => $value) {
            if (is_int($key)) {
                PHPUnit::assertFalse($errors->has($value), "Session has unexpected error: $value");
            } else {
                PHPUnit::assertNotContains($value, $errors->get($key, $format));
            }
        }

        return $this;
    }

    /**
     * Assert that the session has no errors.
     *
     * @return $this
     */
    public function assertSessionHasNoErrors()
    {
        $hasErrors = $this->session()->has('errors');

        $errors = $hasErrors ? $this->session()->get('errors')->all() : [];

        PHPUnit::assertFalse(
            $hasErrors,
            'Session has unexpected errors: '.PHP_EOL.PHP_EOL.
            json_encode($errors, JSON_PRETTY_PRINT | JSON_UNESCAPED_SLASHES | JSON_UNESCAPED_UNICODE)
        );

        return $this;
    }

    /**
     * Assert that the session has the given errors.
     *
     * @param  string  $errorBag
     * @param  string|array  $keys
     * @param  mixed  $format
     * @return $this
     */
    public function assertSessionHasErrorsIn($errorBag, $keys = [], $format = null)
    {
        return $this->assertSessionHasErrors($keys, $format, $errorBag);
    }

    /**
     * Assert that the session does not have a given key.
     *
     * @param  string|array  $key
     * @return $this
     */
    public function assertSessionMissing($key)
    {
        if (is_array($key)) {
            foreach ($key as $value) {
                $this->assertSessionMissing($value);
            }
        } else {
            PHPUnit::assertFalse(
                $this->session()->has($key),
                "Session has unexpected key [{$key}]."
            );
        }

        return $this;
    }

    /**
     * Get the current session store.
     *
     * @return \Illuminate\Session\Store
     */
    protected function session()
    {
        return app('session.store');
    }

    /**
     * Dump the content from the response.
     *
     * @param  string|null  $key
     * @return $this
     */
    public function dump($key = null)
    {
        $content = $this->getContent();

        $json = json_decode($content);

        if (json_last_error() === JSON_ERROR_NONE) {
            $content = $json;
        }

        if (! is_null($key)) {
            dump(data_get($content, $key));
        } else {
            dump($content);
        }

        return $this;
    }

    /**
     * Dump the headers from the response.
     *
     * @return $this
     */
    public function dumpHeaders()
    {
        dump($this->headers->all());

        return $this;
    }

    /**
     * Dump the session from the response.
     *
     * @param  string|array  $keys
     * @return $this
     */
    public function dumpSession($keys = [])
    {
        $keys = (array) $keys;

        if (empty($keys)) {
            dump($this->session()->all());
        } else {
            dump($this->session()->only($keys));
        }

        return $this;
    }

    /**
     * Get the streamed content from the response.
     *
     * @return string
     */
    public function streamedContent()
    {
        if (! is_null($this->streamedContent)) {
            return $this->streamedContent;
        }

        if (! $this->baseResponse instanceof StreamedResponse) {
            PHPUnit::fail('The response is not a streamed response.');
        }

        ob_start();

        $this->sendContent();

        return $this->streamedContent = ob_get_clean();
    }

    /**
     * Set the previous exceptions on the response.
     *
     * @param  \Illuminate\Support\Collection  $exceptions
     * @return $this
     */
    public function withExceptions(Collection $exceptions)
    {
        $this->exceptions = $exceptions;

        return $this;
    }

    /**
     * Dynamically access base response parameters.
     *
     * @param  string  $key
     * @return mixed
     */
    public function __get($key)
    {
        return $this->baseResponse->{$key};
    }

    /**
     * Proxy isset() checks to the underlying base response.
     *
     * @param  string  $key
     * @return mixed
     */
    public function __isset($key)
    {
        return isset($this->baseResponse->{$key});
    }

    /**
     * Determine if the given offset exists.
     *
     * @param  string  $offset
     * @return bool
     */
    #[\ReturnTypeWillChange]
    public function offsetExists($offset)
    {
        return $this->responseHasView()
                    ? isset($this->original->gatherData()[$offset])
                    : isset($this->json()[$offset]);
    }

    /**
     * Get the value for a given offset.
     *
     * @param  string  $offset
     * @return mixed
     */
    #[\ReturnTypeWillChange]
    public function offsetGet($offset)
    {
        return $this->responseHasView()
                    ? $this->viewData($offset)
                    : $this->json()[$offset];
    }

    /**
     * Set the value at the given offset.
     *
     * @param  string  $offset
     * @param  mixed  $value
     * @return void
     *
     * @throws \LogicException
     */
    #[\ReturnTypeWillChange]
    public function offsetSet($offset, $value)
    {
        throw new LogicException('Response data may not be mutated using array access.');
    }

    /**
     * Unset the value at the given offset.
     *
     * @param  string  $offset
     * @return void
     *
     * @throws \LogicException
     */
    #[\ReturnTypeWillChange]
    public function offsetUnset($offset)
    {
        throw new LogicException('Response data may not be mutated using array access.');
    }

    /**
     * Handle dynamic calls into macros or pass missing methods to the base response.
     *
     * @param  string  $method
     * @param  array  $args
     * @return mixed
     */
    public function __call($method, $args)
    {
        if (static::hasMacro($method)) {
            return $this->macroCall($method, $args);
        }

        return $this->baseResponse->{$method}(...$args);
    }
}<|MERGE_RESOLUTION|>--- conflicted
+++ resolved
@@ -532,11 +532,7 @@
      * @param  bool  $unserialize
      * @return \Symfony\Component\HttpFoundation\Cookie|null
      */
-<<<<<<< HEAD
     public function getCookie($cookieName, $decrypt = true, $unserialize = false)
-=======
-    public function getCookie($cookieName)
->>>>>>> e7f075f5
     {
         foreach ($this->headers->getCookies() as $cookie) {
             if ($cookie->getName() === $cookieName) {
