<?php

namespace Illuminate\Validation;

use Closure;
use Illuminate\Contracts\Validation\InvokableRule;
use Illuminate\Contracts\Validation\Rule as RuleContract;
use Illuminate\Contracts\Validation\ValidationRule;
use Illuminate\Support\Arr;
use Illuminate\Support\Collection;
use Illuminate\Support\Str;
use Illuminate\Validation\Rules\Date;
use Illuminate\Validation\Rules\Exists;
use Illuminate\Validation\Rules\Unique;

class ValidationRuleParser
{
    /**
     * The data being validated.
     *
     * @var array
     */
    public $data;

    /**
     * The implicit attributes.
     *
     * @var array
     */
    public $implicitAttributes = [];

    /**
     * Create a new validation rule parser.
     *
     * @param  array  $data
     * @return void
     */
    public function __construct(array $data)
    {
        $this->data = $data;
    }

    /**
     * Parse the human-friendly rules into a full rules array for the validator.
     *
     * @param  array  $rules
     * @return \stdClass
     */
    public function explode($rules)
    {
        $this->implicitAttributes = [];

        $rules = $this->explodeRules($rules);

        return (object) [
            'rules' => $rules,
            'implicitAttributes' => $this->implicitAttributes,
        ];
    }

    /**
     * Explode the rules into an array of explicit rules.
     *
     * @param  array  $rules
     * @return array
     */
    protected function explodeRules($rules)
    {
        foreach ($rules as $key => $rule) {
            if (str_contains($key, '*')) {
                $rules = $this->explodeWildcardRules($rules, $key, [$rule]);

                unset($rules[$key]);
            } else {
                $rules[$key] = $this->explodeExplicitRule($rule, $key);
            }
        }

        return $rules;
    }

    /**
     * Explode the explicit rule into an array if necessary.
     *
     * @param  mixed  $rule
     * @param  string  $attribute
     * @return array
     */
    protected function explodeExplicitRule($rule, $attribute)
    {
        if (is_string($rule)) {
            return explode('|', $rule);
        }

        if (is_object($rule)) {
            return Arr::wrap($this->prepareRule($rule, $attribute));
        }

<<<<<<< HEAD
        return array_map(
            $this->prepareRule(...),
            $rule,
            array_fill((int) array_key_first($rule), count($rule), $attribute)
        );
=======
        $rules = [];

        foreach ($rule as $value) {
            if ($value instanceof Date) {
                $rules = array_merge($rules, explode('|', (string) $value));
            } else {
                $rules[] = $this->prepareRule($value, $attribute);
            }
        }

        return $rules;
>>>>>>> 42d6ae00
    }

    /**
     * Prepare the given rule for the Validator.
     *
     * @param  mixed  $rule
     * @param  string  $attribute
     * @return mixed
     */
    protected function prepareRule($rule, $attribute)
    {
        if ($rule instanceof Closure) {
            $rule = new ClosureValidationRule($rule);
        }

        if ($rule instanceof InvokableRule || $rule instanceof ValidationRule) {
            $rule = InvokableValidationRule::make($rule);
        }

        if (! is_object($rule) ||
            $rule instanceof RuleContract ||
            ($rule instanceof Exists && $rule->queryCallbacks()) ||
            ($rule instanceof Unique && $rule->queryCallbacks())) {
            return $rule;
        }

        if ($rule instanceof NestedRules) {
            return $rule->compile(
                $attribute, $this->data[$attribute] ?? null, Arr::dot($this->data), $this->data
            )->rules[$attribute];
        }

        return (string) $rule;
    }

    /**
     * Define a set of rules that apply to each element in an array attribute.
     *
     * @param  array  $results
     * @param  string  $attribute
     * @param  string|array  $rules
     * @return array
     */
    protected function explodeWildcardRules($results, $attribute, $rules)
    {
        $pattern = str_replace('\*', '[^\.]*', preg_quote($attribute, '/'));

        $data = ValidationData::initializeAndGatherData($attribute, $this->data);

        foreach ($data as $key => $value) {
            if (Str::startsWith($key, $attribute) || (bool) preg_match('/^'.$pattern.'\z/', $key)) {
                foreach ((array) $rules as $rule) {
                    if ($rule instanceof NestedRules) {
                        $context = Arr::get($this->data, Str::beforeLast($key, '.'));

                        $compiled = $rule->compile($key, $value, $data, $context);

                        $this->implicitAttributes = array_merge_recursive(
                            $compiled->implicitAttributes,
                            $this->implicitAttributes,
                            [$attribute => [$key]]
                        );

                        $results = $this->mergeRules($results, $compiled->rules);
                    } else {
                        $this->implicitAttributes[$attribute][] = $key;

                        $results = $this->mergeRules($results, $key, $rule);
                    }
                }
            }
        }

        return $results;
    }

    /**
     * Merge additional rules into a given attribute(s).
     *
     * @param  array  $results
     * @param  string|array  $attribute
     * @param  string|array  $rules
     * @return array
     */
    public function mergeRules($results, $attribute, $rules = [])
    {
        if (is_array($attribute)) {
            foreach ((array) $attribute as $innerAttribute => $innerRules) {
                $results = $this->mergeRulesForAttribute($results, $innerAttribute, $innerRules);
            }

            return $results;
        }

        return $this->mergeRulesForAttribute(
            $results, $attribute, $rules
        );
    }

    /**
     * Merge additional rules into a given attribute.
     *
     * @param  array  $results
     * @param  string  $attribute
     * @param  string|array  $rules
     * @return array
     */
    protected function mergeRulesForAttribute($results, $attribute, $rules)
    {
        $merge = head($this->explodeRules([$rules]));

        $results[$attribute] = array_merge(
            isset($results[$attribute]) ? $this->explodeExplicitRule($results[$attribute], $attribute) : [], $merge
        );

        return $results;
    }

    /**
     * Extract the rule name and parameters from a rule.
     *
     * @param  array|string  $rule
     * @return array
     */
    public static function parse($rule)
    {
        if ($rule instanceof RuleContract || $rule instanceof NestedRules) {
            return [$rule, []];
        }

        if (is_array($rule)) {
            $rule = static::parseArrayRule($rule);
        } else {
            $rule = static::parseStringRule($rule);
        }

        $rule[0] = static::normalizeRule($rule[0]);

        return $rule;
    }

    /**
     * Parse an array based rule.
     *
     * @param  array  $rule
     * @return array
     */
    protected static function parseArrayRule(array $rule)
    {
        return [Str::studly(trim(Arr::get($rule, 0, ''))), array_slice($rule, 1)];
    }

    /**
     * Parse a string based rule.
     *
     * @param  string  $rule
     * @return array
     */
    protected static function parseStringRule($rule)
    {
        $parameters = [];

        // The format for specifying validation rules and parameters follows an
        // easy {rule}:{parameters} formatting convention. For instance the
        // rule "Max:3" states that the value may only be three letters.
        if (str_contains($rule, ':')) {
            [$rule, $parameter] = explode(':', $rule, 2);

            $parameters = static::parseParameters($rule, $parameter);
        }

        return [Str::studly(trim($rule)), $parameters];
    }

    /**
     * Parse a parameter list.
     *
     * @param  string  $rule
     * @param  string  $parameter
     * @return array
     */
    protected static function parseParameters($rule, $parameter)
    {
        return static::ruleIsRegex($rule) ? [$parameter] : str_getcsv($parameter, escape: '\\');
    }

    /**
     * Determine if the rule is a regular expression.
     *
     * @param  string  $rule
     * @return bool
     */
    protected static function ruleIsRegex($rule)
    {
        return in_array(strtolower($rule), ['regex', 'not_regex', 'notregex'], true);
    }

    /**
     * Normalizes a rule so that we can accept short types.
     *
     * @param  string  $rule
     * @return string
     */
    protected static function normalizeRule($rule)
    {
        return match ($rule) {
            'Int' => 'Integer',
            'Bool' => 'Boolean',
            default => $rule,
        };
    }

    /**
     * Expand the conditional rules in the given array of rules.
     *
     * @param  array  $rules
     * @param  array  $data
     * @return array
     */
    public static function filterConditionalRules($rules, array $data = [])
    {
        return (new Collection($rules))->mapWithKeys(function ($attributeRules, $attribute) use ($data) {
            if (! is_array($attributeRules) &&
                ! $attributeRules instanceof ConditionalRules) {
                return [$attribute => $attributeRules];
            }

            if ($attributeRules instanceof ConditionalRules) {
                return [$attribute => $attributeRules->passes($data)
                                ? array_filter($attributeRules->rules($data))
                                : array_filter($attributeRules->defaultRules($data)), ];
            }

            return [$attribute => (new Collection($attributeRules))->map(function ($rule) use ($data) {
                if (! $rule instanceof ConditionalRules) {
                    return [$rule];
                }

                return $rule->passes($data) ? $rule->rules($data) : $rule->defaultRules($data);
            })->filter()->flatten(1)->values()->all()];
        })->all();
    }
}<|MERGE_RESOLUTION|>--- conflicted
+++ resolved
@@ -96,13 +96,6 @@
             return Arr::wrap($this->prepareRule($rule, $attribute));
         }
 
-<<<<<<< HEAD
-        return array_map(
-            $this->prepareRule(...),
-            $rule,
-            array_fill((int) array_key_first($rule), count($rule), $attribute)
-        );
-=======
         $rules = [];
 
         foreach ($rule as $value) {
@@ -114,7 +107,6 @@
         }
 
         return $rules;
->>>>>>> 42d6ae00
     }
 
     /**
