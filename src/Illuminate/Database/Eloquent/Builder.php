<?php

namespace Illuminate\Database\Eloquent;

use Closure;
use BadMethodCallException;
use Illuminate\Support\Arr;
use Illuminate\Support\Str;
use Illuminate\Pagination\Paginator;
use Illuminate\Database\Query\Expression;
use Illuminate\Pagination\LengthAwarePaginator;
use Illuminate\Database\Eloquent\Relations\Relation;
use Illuminate\Database\Query\Builder as QueryBuilder;

class Builder
{
    /**
     * The base query builder instance.
     *
     * @var \Illuminate\Database\Query\Builder
     */
    protected $query;

    /**
     * The model being queried.
     *
     * @var \Illuminate\Database\Eloquent\Model
     */
    protected $model;

    /**
     * The relationships that should be eager loaded.
     *
     * @var array
     */
    protected $eagerLoad = [];

    /**
     * All of the registered builder macros.
     *
     * @var array
     */
    protected $macros = [];

    /**
     * A replacement for the typical delete function.
     *
     * @var \Closure
     */
    protected $onDelete;

    /**
     * The methods that should be returned from query builder.
     *
     * @var array
     */
    protected $passthru = [
        'insert', 'insertGetId', 'getBindings', 'toSql',
        'exists', 'count', 'min', 'max', 'avg', 'sum', 'getConnection',
    ];

    /**
     * Applied global scopes.
     *
     * @var array
     */
    protected $scopes = [];

    /**
     * Removed global scopes.
     *
     * @var array
     */
    protected $removedScopes = [];

    /**
     * Create a new Eloquent query builder instance.
     *
     * @param  \Illuminate\Database\Query\Builder  $query
     * @return void
     */
    public function __construct(QueryBuilder $query)
    {
        $this->query = $query;
    }

    /**
     * Register a new global scope.
     *
     * @param  string  $identifier
     * @param  \Illuminate\Database\Eloquent\Scope|\Closure  $scope
     * @return $this
     */
    public function withGlobalScope($identifier, $scope)
    {
        $this->scopes[$identifier] = $scope;

        if (method_exists($scope, 'extend')) {
            $scope->extend($this);
        }

        return $this;
    }

    /**
     * Remove a registered global scope.
     *
     * @param  \Illuminate\Database\Eloquent\Scope|string  $scope
     * @return $this
     */
    public function withoutGlobalScope($scope)
    {
        if (! is_string($scope)) {
            $scope = get_class($scope);
        }

        unset($this->scopes[$scope]);

        $this->removedScopes[] = $scope;

        return $this;
    }

    /**
     * Remove all or passed registered global scopes.
     *
     * @param  array|null  $scopes
     * @return $this
     */
    public function withoutGlobalScopes(array $scopes = null)
    {
        if (is_array($scopes)) {
            foreach ($scopes as $scope) {
                $this->withoutGlobalScope($scope);
            }
        } else {
            $this->scopes = [];
        }

        return $this;
    }

    /**
     * Get an array of global scopes that were removed from the query.
     *
     * @return array
     */
    public function removedScopes()
    {
        return $this->removedScopes;
    }

    /**
     * Find a model by its primary key.
     *
     * @param  mixed  $id
     * @param  array  $columns
     * @return \Illuminate\Database\Eloquent\Model|\Illuminate\Database\Eloquent\Collection|static[]|static|null
     */
    public function find($id, $columns = ['*'])
    {
        if (is_array($id)) {
            return $this->findMany($id, $columns);
        }

        $this->query->where($this->model->getQualifiedKeyName(), '=', $id);

        return $this->first($columns);
    }

    /**
     * Find multiple models by their primary keys.
     *
     * @param  array  $ids
     * @param  array  $columns
     * @return \Illuminate\Database\Eloquent\Collection
     */
    public function findMany($ids, $columns = ['*'])
    {
        if (empty($ids)) {
            return $this->model->newCollection();
        }

        $this->query->whereIn($this->model->getQualifiedKeyName(), $ids);

        return $this->get($columns);
    }

    /**
     * Find a model by its primary key or throw an exception.
     *
     * @param  mixed  $id
     * @param  array  $columns
     * @return \Illuminate\Database\Eloquent\Model|\Illuminate\Database\Eloquent\Collection
     *
     * @throws \Illuminate\Database\Eloquent\ModelNotFoundException
     */
    public function findOrFail($id, $columns = ['*'])
    {
        $result = $this->find($id, $columns);

        if (is_array($id)) {
            if (count($result) == count(array_unique($id))) {
                return $result;
            }
        } elseif (! is_null($result)) {
            return $result;
        }

        throw (new ModelNotFoundException)->setModel(get_class($this->model), $id);
    }

    /**
     * Find a model by its primary key or return fresh model instance.
     *
     * @param  mixed  $id
     * @param  array  $columns
     * @return \Illuminate\Database\Eloquent\Model
     */
    public function findOrNew($id, $columns = ['*'])
    {
        if (! is_null($model = $this->find($id, $columns))) {
            return $model;
        }

        return $this->model->newInstance()->setConnection(
            $this->query->getConnection()->getName()
        );
    }

    /**
     * Get the first record matching the attributes or instantiate it.
     *
     * @param  array  $attributes
     * @param  array  $values
     * @return \Illuminate\Database\Eloquent\Model
     */
    public function firstOrNew(array $attributes, array $values = [])
    {
        if (! is_null($instance = $this->where($attributes)->first())) {
            return $instance;
        }

<<<<<<< HEAD
        return $this->model->newInstance($attributes + $values);
=======
        return $this->model->newInstance($attributes)->setConnection(
            $this->query->getConnection()->getName()
        );
>>>>>>> 5a11fb13
    }

    /**
     * Get the first record matching the attributes or create it.
     *
     * @param  array  $attributes
     * @param  array  $values
     * @return \Illuminate\Database\Eloquent\Model
     */
    public function firstOrCreate(array $attributes, array $values = [])
    {
        if (! is_null($instance = $this->where($attributes)->first())) {
            return $instance;
        }

        $instance = $this->model->newInstance($attributes + $values)->setConnection(
            $this->query->getConnection()->getName()
        );

        $instance->save();

        return $instance;
    }

    /**
     * Create or update a record matching the attributes, and fill it with values.
     *
     * @param  array  $attributes
     * @param  array  $values
     * @return \Illuminate\Database\Eloquent\Model
     */
    public function updateOrCreate(array $attributes, array $values = [])
    {
        $instance = $this->firstOrNew($attributes);

        $instance->fill($values)->save();

        return $instance;
    }

    /**
     * Execute the query and get the first result.
     *
     * @param  array  $columns
     * @return \Illuminate\Database\Eloquent\Model|static|null
     */
    public function first($columns = ['*'])
    {
        return $this->take(1)->get($columns)->first();
    }

    /**
     * Execute the query and get the first result or throw an exception.
     *
     * @param  array  $columns
     * @return \Illuminate\Database\Eloquent\Model|static
     *
     * @throws \Illuminate\Database\Eloquent\ModelNotFoundException
     */
    public function firstOrFail($columns = ['*'])
    {
        if (! is_null($model = $this->first($columns))) {
            return $model;
        }

        throw (new ModelNotFoundException)->setModel(get_class($this->model));
    }

    /**
     * Execute the query as a "select" statement.
     *
     * @param  array  $columns
     * @return \Illuminate\Database\Eloquent\Collection|static[]
     */
    public function get($columns = ['*'])
    {
        $builder = $this->applyScopes();

        $models = $builder->getModels($columns);

        // If we actually found models we will also eager load any relationships that
        // have been specified as needing to be eager loaded, which will solve the
        // n+1 query issue for the developers to avoid running a lot of queries.
        if (count($models) > 0) {
            $models = $builder->eagerLoadRelations($models);
        }

        return $builder->getModel()->newCollection($models);
    }

    /**
     * Get a single column's value from the first result of a query.
     *
     * @param  string  $column
     * @return mixed
     */
    public function value($column)
    {
        $result = $this->first([$column]);

        if ($result) {
            return $result->{$column};
        }
    }

    /**
     * Get a generator for the given query.
     *
     * @return \Generator
     */
    public function cursor()
    {
        $builder = $this->applyScopes();

        foreach ($builder->query->cursor() as $record) {
            yield $this->model->newFromBuilder($record);
        }
    }

    /**
     * Chunk the results of the query.
     *
     * @param  int  $count
     * @param  callable  $callback
     * @return bool
     */
    public function chunk($count, callable $callback)
    {
        $results = $this->forPage($page = 1, $count)->get();

        while (! $results->isEmpty()) {
            // On each chunk result set, we will pass them to the callback and then let the
            // developer take care of everything within the callback, which allows us to
            // keep the memory low for spinning through large result sets for working.
            if (call_user_func($callback, $results) === false) {
                return false;
            }

            $page++;

            $results = $this->forPage($page, $count)->get();
        }

        return true;
    }

    /**
     * Chunk the results of a query by comparing numeric IDs.
     *
     * @param  int  $count
     * @param  callable  $callback
     * @param  string  $column
     * @return bool
     */
    public function chunkById($count, callable $callback, $column = 'id')
    {
        $lastId = null;

        $results = $this->forPageAfterId($count, 0, $column)->get();

        while (! $results->isEmpty()) {
            if (call_user_func($callback, $results) === false) {
                return false;
            }

            $lastId = $results->last()->{$column};

            $results = $this->forPageAfterId($count, $lastId, $column)->get();
        }

        return true;
    }

    /**
     * Execute a callback over each item while chunking.
     *
     * @param  callable  $callback
     * @param  int  $count
     * @return bool
     */
    public function each(callable $callback, $count = 1000)
    {
        if (is_null($this->query->orders) && is_null($this->query->unionOrders)) {
            $this->orderBy($this->model->getQualifiedKeyName(), 'asc');
        }

        return $this->chunk($count, function ($results) use ($callback) {
            foreach ($results as $key => $value) {
                if ($callback($value, $key) === false) {
                    return false;
                }
            }
        });
    }

    /**
     * Get an array with the values of a given column.
     *
     * @param  string  $column
     * @param  string|null  $key
     * @return \Illuminate\Support\Collection
     */
    public function pluck($column, $key = null)
    {
        $results = $this->toBase()->pluck($column, $key);

        // If the model has a mutator for the requested column, we will spin through
        // the results and mutate the values so that the mutated version of these
        // columns are returned as you would expect from these Eloquent models.
        if (! $this->model->hasGetMutator($column) &&
            ! $this->model->hasCast($column) &&
            ! in_array($column, $this->model->getDates())) {
            return $results;
        }

        return $results->map(function ($value) use ($column) {
            return $this->model->newFromBuilder([$column => $value])->$column;
        });
    }

    /**
     * Paginate the given query.
     *
     * @param  int  $perPage
     * @param  array  $columns
     * @param  string  $pageName
     * @param  int|null  $page
     * @return \Illuminate\Contracts\Pagination\LengthAwarePaginator
     *
     * @throws \InvalidArgumentException
     */
    public function paginate($perPage = null, $columns = ['*'], $pageName = 'page', $page = null)
    {
        $page = $page ?: Paginator::resolveCurrentPage($pageName);

        $perPage = $perPage ?: $this->model->getPerPage();

        $query = $this->toBase();

        $total = $query->getCountForPagination();

        $results = $total ? $this->forPage($page, $perPage)->get($columns) : new Collection;

        return new LengthAwarePaginator($results, $total, $perPage, $page, [
            'path' => Paginator::resolveCurrentPath(),
            'pageName' => $pageName,
        ]);
    }

    /**
     * Paginate the given query into a simple paginator.
     *
     * @param  int  $perPage
     * @param  array  $columns
     * @param  string  $pageName
     * @param  int|null  $page
     * @return \Illuminate\Contracts\Pagination\Paginator
     */
    public function simplePaginate($perPage = null, $columns = ['*'], $pageName = 'page', $page = null)
    {
        $page = $page ?: Paginator::resolveCurrentPage($pageName);

        $perPage = $perPage ?: $this->model->getPerPage();

        $this->skip(($page - 1) * $perPage)->take($perPage + 1);

        return new Paginator($this->get($columns), $perPage, $page, [
            'path' => Paginator::resolveCurrentPath(),
            'pageName' => $pageName,
        ]);
    }

    /**
     * Update a record in the database.
     *
     * @param  array  $values
     * @return int
     */
    public function update(array $values)
    {
        return $this->toBase()->update($this->addUpdatedAtColumn($values));
    }

    /**
     * Increment a column's value by a given amount.
     *
     * @param  string  $column
     * @param  int  $amount
     * @param  array  $extra
     * @return int
     */
    public function increment($column, $amount = 1, array $extra = [])
    {
        $extra = $this->addUpdatedAtColumn($extra);

        return $this->toBase()->increment($column, $amount, $extra);
    }

    /**
     * Decrement a column's value by a given amount.
     *
     * @param  string  $column
     * @param  int  $amount
     * @param  array  $extra
     * @return int
     */
    public function decrement($column, $amount = 1, array $extra = [])
    {
        $extra = $this->addUpdatedAtColumn($extra);

        return $this->toBase()->decrement($column, $amount, $extra);
    }

    /**
     * Add the "updated at" column to an array of values.
     *
     * @param  array  $values
     * @return array
     */
    protected function addUpdatedAtColumn(array $values)
    {
        if (! $this->model->usesTimestamps()) {
            return $values;
        }

        $column = $this->model->getUpdatedAtColumn();

        return Arr::add($values, $column, $this->model->freshTimestampString());
    }

    /**
     * Delete a record from the database.
     *
     * @return mixed
     */
    public function delete()
    {
        if (isset($this->onDelete)) {
            return call_user_func($this->onDelete, $this);
        }

        return $this->toBase()->delete();
    }

    /**
     * Run the default delete function on the builder.
     *
     * @return mixed
     */
    public function forceDelete()
    {
        return $this->query->delete();
    }

    /**
     * Register a replacement for the default delete function.
     *
     * @param  \Closure  $callback
     * @return void
     */
    public function onDelete(Closure $callback)
    {
        $this->onDelete = $callback;
    }

    /**
     * Get the hydrated models without eager loading.
     *
     * @param  array  $columns
     * @return \Illuminate\Database\Eloquent\Model[]
     */
    public function getModels($columns = ['*'])
    {
        $results = $this->query->get($columns)->all();

        $connection = $this->model->getConnectionName();

        return $this->model->hydrate($results, $connection)->all();
    }

    /**
     * Eager load the relationships for the models.
     *
     * @param  array  $models
     * @return array
     */
    public function eagerLoadRelations(array $models)
    {
        foreach ($this->eagerLoad as $name => $constraints) {
            // For nested eager loads we'll skip loading them here and they will be set as an
            // eager load on the query to retrieve the relation so that they will be eager
            // loaded on that query, because that is where they get hydrated as models.
            if (strpos($name, '.') === false) {
                $models = $this->loadRelation($models, $name, $constraints);
            }
        }

        return $models;
    }

    /**
     * Eagerly load the relationship on a set of models.
     *
     * @param  array  $models
     * @param  string  $name
     * @param  \Closure  $constraints
     * @return array
     */
    protected function loadRelation(array $models, $name, Closure $constraints)
    {
        // First we will "back up" the existing where conditions on the query so we can
        // add our eager constraints. Then we will merge the wheres that were on the
        // query back to it in order that any where conditions might be specified.
        $relation = $this->getRelation($name);

        $relation->addEagerConstraints($models);

        call_user_func($constraints, $relation);

        $models = $relation->initRelation($models, $name);

        // Once we have the results, we just match those back up to their parent models
        // using the relationship instance. Then we just return the finished arrays
        // of models which have been eagerly hydrated and are readied for return.
        $results = $relation->getEager();

        return $relation->match($models, $results, $name);
    }

    /**
     * Get the relation instance for the given relation name.
     *
     * @param  string  $name
     * @return \Illuminate\Database\Eloquent\Relations\Relation
     */
    public function getRelation($name)
    {
        // We want to run a relationship query without any constrains so that we will
        // not have to remove these where clauses manually which gets really hacky
        // and is error prone while we remove the developer's own where clauses.
        $relation = Relation::noConstraints(function () use ($name) {
            try {
                return $this->getModel()->$name();
            } catch (BadMethodCallException $e) {
                throw RelationNotFoundException::make($this->getModel(), $name);
            }
        });

        $nested = $this->nestedRelations($name);

        // If there are nested relationships set on the query, we will put those onto
        // the query instances so that they can be handled after this relationship
        // is loaded. In this way they will all trickle down as they are loaded.
        if (count($nested) > 0) {
            $relation->getQuery()->with($nested);
        }

        return $relation;
    }

    /**
     * Get the deeply nested relations for a given top-level relation.
     *
     * @param  string  $relation
     * @return array
     */
    protected function nestedRelations($relation)
    {
        $nested = [];

        // We are basically looking for any relationships that are nested deeper than
        // the given top-level relationship. We will just check for any relations
        // that start with the given top relations and adds them to our arrays.
        foreach ($this->eagerLoad as $name => $constraints) {
            if ($this->isNested($name, $relation)) {
                $nested[substr($name, strlen($relation.'.'))] = $constraints;
            }
        }

        return $nested;
    }

    /**
     * Determine if the relationship is nested.
     *
     * @param  string  $name
     * @param  string  $relation
     * @return bool
     */
    protected function isNested($name, $relation)
    {
        $dots = Str::contains($name, '.');

        return $dots && Str::startsWith($name, $relation.'.');
    }

    /**
     * Apply the callback's query changes if the given "value" is true.
     *
     * @param  bool  $value
     * @param  \Closure  $callback
     * @param  \Closure  $default
     * @return $this
     */
    public function when($value, $callback, $default = null)
    {
        $builder = $this;

        if ($value) {
            $builder = call_user_func($callback, $builder);
        } elseif ($default) {
            $builder = call_user_func($default, $builder);
        }

        return $builder;
    }

    /**
     * Add a basic where clause to the query.
     *
     * @param  string|\Closure  $column
     * @param  string  $operator
     * @param  mixed   $value
     * @param  string  $boolean
     * @return $this
     */
    public function where($column, $operator = null, $value = null, $boolean = 'and')
    {
        if ($column instanceof Closure) {
            $query = $this->model->newQueryWithoutScopes();

            call_user_func($column, $query);

            $this->query->addNestedWhereQuery($query->getQuery(), $boolean);
        } else {
            call_user_func_array([$this->query, 'where'], func_get_args());
        }

        return $this;
    }

    /**
     * Add an "or where" clause to the query.
     *
     * @param  string|\Closure  $column
     * @param  string  $operator
     * @param  mixed   $value
     * @return \Illuminate\Database\Eloquent\Builder|static
     */
    public function orWhere($column, $operator = null, $value = null)
    {
        return $this->where($column, $operator, $value, 'or');
    }

    /**
     * Add a relationship count / exists condition to the query.
     *
     * @param  string  $relation
     * @param  string  $operator
     * @param  int     $count
     * @param  string  $boolean
     * @param  \Closure|null  $callback
     * @return \Illuminate\Database\Eloquent\Builder|static
     */
    public function has($relation, $operator = '>=', $count = 1, $boolean = 'and', Closure $callback = null)
    {
        if (strpos($relation, '.') !== false) {
            return $this->hasNested($relation, $operator, $count, $boolean, $callback);
        }

        $relation = $this->getHasRelationQuery($relation);

        // If we only need to check for the existence of the relation, then we can
        // optimize the subquery to only run a "where exists" clause instead of
        // the full "count" clause. This will make the query run much faster.
        $queryType = $this->shouldRunExistsQuery($operator, $count)
                ? 'getRelationQuery' : 'getRelationCountQuery';

        $query = $relation->{$queryType}($relation->getRelated()->newQuery(), $this);

        if ($callback) {
            $query->callScope($callback);
        }

        return $this->addHasWhere(
            $query, $relation, $operator, $count, $boolean
        );
    }

    /**
     * Add nested relationship count / exists conditions to the query.
     *
     * @param  string  $relations
     * @param  string  $operator
     * @param  int     $count
     * @param  string  $boolean
     * @param  \Closure|null  $callback
     * @return \Illuminate\Database\Eloquent\Builder|static
     */
    protected function hasNested($relations, $operator = '>=', $count = 1, $boolean = 'and', $callback = null)
    {
        $relations = explode('.', $relations);

        // In order to nest "has", we need to add count relation constraints on the
        // callback Closure. We'll do this by simply passing the Closure its own
        // reference to itself so it calls itself recursively on each segment.
        $closure = function ($q) use (&$closure, &$relations, $operator, $count, $boolean, $callback) {
            if (count($relations) > 1) {
                $q->whereHas(array_shift($relations), $closure);
            } else {
                $q->has(array_shift($relations), $operator, $count, 'and', $callback);
            }
        };

        return $this->has(array_shift($relations), '>=', 1, $boolean, $closure);
    }

    /**
     * Add a relationship count / exists condition to the query.
     *
     * @param  string  $relation
     * @param  string  $boolean
     * @param  \Closure|null  $callback
     * @return \Illuminate\Database\Eloquent\Builder|static
     */
    public function doesntHave($relation, $boolean = 'and', Closure $callback = null)
    {
        return $this->has($relation, '<', 1, $boolean, $callback);
    }

    /**
     * Add a relationship count / exists condition to the query with where clauses.
     *
     * @param  string  $relation
     * @param  \Closure|null  $callback
     * @param  string  $operator
     * @param  int     $count
     * @return \Illuminate\Database\Eloquent\Builder|static
     */
    public function whereHas($relation, Closure $callback = null, $operator = '>=', $count = 1)
    {
        return $this->has($relation, $operator, $count, 'and', $callback);
    }

    /**
     * Add a relationship count / exists condition to the query with where clauses.
     *
     * @param  string  $relation
     * @param  \Closure|null  $callback
     * @return \Illuminate\Database\Eloquent\Builder|static
     */
    public function whereDoesntHave($relation, Closure $callback = null)
    {
        return $this->doesntHave($relation, 'and', $callback);
    }

    /**
     * Add a relationship count / exists condition to the query with an "or".
     *
     * @param  string  $relation
     * @param  string  $operator
     * @param  int     $count
     * @return \Illuminate\Database\Eloquent\Builder|static
     */
    public function orHas($relation, $operator = '>=', $count = 1)
    {
        return $this->has($relation, $operator, $count, 'or');
    }

    /**
     * Add a relationship count / exists condition to the query with where clauses and an "or".
     *
     * @param  string    $relation
     * @param  \Closure  $callback
     * @param  string    $operator
     * @param  int       $count
     * @return \Illuminate\Database\Eloquent\Builder|static
     */
    public function orWhereHas($relation, Closure $callback, $operator = '>=', $count = 1)
    {
        return $this->has($relation, $operator, $count, 'or', $callback);
    }

    /**
     * Add the "has" condition where clause to the query.
     *
     * @param  \Illuminate\Database\Eloquent\Builder  $hasQuery
     * @param  \Illuminate\Database\Eloquent\Relations\Relation  $relation
     * @param  string  $operator
     * @param  int  $count
     * @param  string  $boolean
     * @return \Illuminate\Database\Eloquent\Builder|static
     */
    protected function addHasWhere(Builder $hasQuery, Relation $relation, $operator, $count, $boolean)
    {
        $hasQuery->mergeModelDefinedRelationConstraints($relation->getQuery());

        if ($this->shouldRunExistsQuery($operator, $count)) {
            $not = ($operator === '<' && $count === 1);

            return $this->addWhereExistsQuery($hasQuery->toBase(), $boolean, $not);
        }

        return $this->whereCountQuery($hasQuery->toBase(), $operator, $count, $boolean);
    }

    /**
     * Check if we can run an "exists" query to optimize performance.
     *
     * @param  string  $operator
     * @param  int  $count
     * @return bool
     */
    protected function shouldRunExistsQuery($operator, $count)
    {
        return ($operator === '>=' || $operator === '<') && $count === 1;
    }

    /**
     * Add a sub query count clause to the query.
     *
     * @param  \Illuminate\Database\Query\Builder $query
     * @param  string  $operator
     * @param  int  $count
     * @param  string  $boolean
     * @return $this
     */
    protected function whereCountQuery(QueryBuilder $query, $operator = '>=', $count = 1, $boolean = 'and')
    {
        if (is_numeric($count)) {
            $count = new Expression($count);
        }

        $this->query->addBinding($query->getBindings(), 'where');

        return $this->where(new Expression('('.$query->toSql().')'), $operator, $count, $boolean);
    }

    /**
     * Merge the constraints from a relation query to the current query.
     *
     * @param  \Illuminate\Database\Eloquent\Builder  $relation
     * @return \Illuminate\Database\Eloquent\Builder|static
     */
    public function mergeModelDefinedRelationConstraints(Builder $relation)
    {
        $removedScopes = $relation->removedScopes();

        $relationQuery = $relation->getQuery();

        $whereBindings = Arr::get($relationQuery->getRawBindings(), 'where', []);

        // Here we have some relation query and the original relation. We need to copy over any
        // where clauses that the developer may have put in the relation definition function.
        // We need to remove any global scopes that the developer already removed as well.
        return $this->withoutGlobalScopes($removedScopes)->mergeWheres(
            $relationQuery->wheres, $whereBindings
        );
    }

    /**
     * Get the "has relation" base query instance.
     *
     * @param  string  $relation
     * @return \Illuminate\Database\Eloquent\Relations\Relation
     */
    protected function getHasRelationQuery($relation)
    {
        return Relation::noConstraints(function () use ($relation) {
            return $this->getModel()->$relation();
        });
    }

    /**
     * Set the relationships that should be eager loaded.
     *
     * @param  mixed  $relations
     * @return $this
     */
    public function with($relations)
    {
        if (is_string($relations)) {
            $relations = func_get_args();
        }

        $eagers = $this->parseWithRelations($relations);

        $this->eagerLoad = array_merge($this->eagerLoad, $eagers);

        return $this;
    }

    /**
     * Prevent the specified relations from being eager loaded.
     *
     * @param  mixed  $relations
     * @return $this
     */
    public function without($relations)
    {
        if (is_string($relations)) {
            $relations = func_get_args();
        }

        $this->eagerLoad = array_diff_key($this->eagerLoad, array_flip($relations));

        return $this;
    }

    /**
     * Add subselect queries to count the relations.
     *
     * @param  mixed  $relations
     * @return $this
     */
    public function withCount($relations)
    {
        if (is_null($this->query->columns)) {
            $this->query->select(['*']);
        }

        $relations = is_array($relations) ? $relations : func_get_args();

        foreach ($this->parseWithRelations($relations) as $name => $constraints) {
            // First we will determine if the name has been aliased using an "as" clause on the name
            // and if it has we will extract the actual relationship name and the desired name of
            // the resulting column. This allows multiple counts on the same relationship name.
            $segments = explode(' ', $name);

            if (count($segments) == 3 && Str::lower($segments[1]) == 'as') {
                list($name, $alias) = [$segments[0], $segments[2]];
            }

            $relation = $this->getHasRelationQuery($name);

            // Here we will get the relationship count query and prepare to add it to the main query
            // as a sub-select. First, we'll get the "has" query and use that to get the relation
            // count query. We will normalize the relation name then append _count as the name.
            $query = $relation->getRelationCountQuery(
                $relation->getRelated()->newQuery(), $this
            );

            $query->callScope($constraints);

            $query->mergeModelDefinedRelationConstraints($relation->getQuery());

            // Finally we will add the proper result column alias to the query and run the subselect
            // statement against the query builder. Then we will return the builder instance back
            // to the developer for further constraint chaining that needs to take place on it.
            $column = snake_case(isset($alias) ? $alias : $name).'_count';

            $this->selectSub($query->toBase(), $column);
        }

        return $this;
    }

    /**
     * Parse a list of relations into individuals.
     *
     * @param  array  $relations
     * @return array
     */
    protected function parseWithRelations(array $relations)
    {
        $results = [];

        foreach ($relations as $name => $constraints) {
            // If the "relation" value is actually a numeric key, we can assume that no
            // constraints have been specified for the eager load and we'll just put
            // an empty Closure with the loader so that we can treat all the same.
            if (is_numeric($name)) {
                $f = function () {
                    //
                };

                list($name, $constraints) = [$constraints, $f];
            }

            // We need to separate out any nested includes. Which allows the developers
            // to load deep relationships using "dots" without stating each level of
            // the relationship with its own key in the array of eager load names.
            $results = $this->parseNestedWith($name, $results);

            $results[$name] = $constraints;
        }

        return $results;
    }

    /**
     * Parse the nested relationships in a relation.
     *
     * @param  string  $name
     * @param  array   $results
     * @return array
     */
    protected function parseNestedWith($name, $results)
    {
        $progress = [];

        // If the relation has already been set on the result array, we will not set it
        // again, since that would override any constraints that were already placed
        // on the relationships. We will only set the ones that are not specified.
        foreach (explode('.', $name) as $segment) {
            $progress[] = $segment;

            if (! isset($results[$last = implode('.', $progress)])) {
                $results[$last] = function () {
                    //
                };
            }
        }

        return $results;
    }

    /**
     * Add the given scopes to the current builder instance.
     *
     * @param  array  $scopes
     * @return mixed
     */
    public function scopes(array $scopes)
    {
        $builder = $this;

        foreach ($scopes as $scope => $parameters) {
            if (is_int($scope)) {
                list($scope, $parameters) = [$parameters, []];
            }

            $builder = $builder->callScope(
                [$this->model, 'scope'.ucfirst($scope)], (array) $parameters
            );
        }

        return $builder;
    }

    /**
     * Apply the given scope on the current builder instance.
     *
     * @param  callable $scope
     * @param  array $parameters
     * @return mixed
     */
    protected function callScope(callable $scope, $parameters = [])
    {
        array_unshift($parameters, $this);

        $query = $this->getQuery();

        // We will keep track of how many wheres are on the query before running the
        // scope so that we can properly group the added scope constraints in the
        // query as their own isolated nested where statement and avoid issues.
        $originalWhereCount = count($query->wheres);

        $result = call_user_func_array($scope, $parameters) ?: $this;

        if ($this->shouldNestWheresForScope($query, $originalWhereCount)) {
            $this->nestWheresForScope($query, $originalWhereCount);
        }

        return $result;
    }

    /**
     * Apply the scopes to the Eloquent builder instance and return it.
     *
     * @return \Illuminate\Database\Eloquent\Builder|static
     */
    public function applyScopes()
    {
        if (! $this->scopes) {
            return $this;
        }

        $builder = clone $this;

        foreach ($this->scopes as $scope) {
            $builder->callScope(function (Builder $builder) use ($scope) {
                if ($scope instanceof Closure) {
                    $scope($builder);
                } elseif ($scope instanceof Scope) {
                    $scope->apply($builder, $this->getModel());
                }
            });
        }

        return $builder;
    }

    /**
     * Determine if the scope added after the given offset should be nested.
     *
     * @param  \Illuminate\Database\Query\Builder  $query
     * @param  int  $originalWhereCount
     * @return bool
     */
    protected function shouldNestWheresForScope(QueryBuilder $query, $originalWhereCount)
    {
        return count($query->wheres) > $originalWhereCount;
    }

    /**
     * Nest where conditions by slicing them at the given where count.
     *
     * @param  \Illuminate\Database\Query\Builder  $query
     * @param  int  $originalWhereCount
     * @return void
     */
    protected function nestWheresForScope(QueryBuilder $query, $originalWhereCount)
    {
        // Here, we totally remove all of the where clauses since we are going to
        // rebuild them as nested queries by slicing the groups of wheres into
        // their own sections. This is to prevent any confusing logic order.
        $allWheres = $query->wheres;

        $query->wheres = [];

        $this->addNestedWhereSlice(
            $query, $allWheres, 0, $originalWhereCount
        );

        $this->addNestedWhereSlice(
            $query, $allWheres, $originalWhereCount
        );
    }

    /**
     * Slice where conditions at the given offset and add them to the query as a nested condition.
     *
     * @param  \Illuminate\Database\Query\Builder  $query
     * @param  array  $wheres
     * @param  int  $offset
     * @param  int  $length
     * @return void
     */
    protected function addNestedWhereSlice(QueryBuilder $query, $wheres, $offset, $length = null)
    {
        $whereSlice = array_slice($wheres, $offset, $length);

        $whereBooleans = collect($whereSlice)->pluck('boolean');

        // Here we'll check if the given subset of where clauses contains any "or"
        // booleans and in this case create a nested where expression. That way
        // we don't add any unnecessary nesting thus keeping the query clean.
        if ($whereBooleans->contains('or')) {
            $query->wheres[] = $this->nestWhereSlice($whereSlice, $whereBooleans->first());
        } else {
            $query->wheres = array_merge($query->wheres, $whereSlice);
        }
    }

    /**
     * Create a where array with nested where conditions.
     *
     * @param  array  $whereSlice
     * @param  string  $boolean
     * @return array
     */
    protected function nestWhereSlice($whereSlice, $boolean = 'and')
    {
        $whereGroup = $this->getQuery()->forNestedWhere();

        $whereGroup->wheres = $whereSlice;

        return ['type' => 'Nested', 'query' => $whereGroup, 'boolean' => $boolean];
    }

    /**
     * Get the underlying query builder instance.
     *
     * @return \Illuminate\Database\Query\Builder
     */
    public function getQuery()
    {
        return $this->query;
    }

    /**
     * Get a base query builder instance.
     *
     * @return \Illuminate\Database\Query\Builder
     */
    public function toBase()
    {
        return $this->applyScopes()->getQuery();
    }

    /**
     * Set the underlying query builder instance.
     *
     * @param  \Illuminate\Database\Query\Builder  $query
     * @return $this
     */
    public function setQuery($query)
    {
        $this->query = $query;

        return $this;
    }

    /**
     * Get the relationships being eagerly loaded.
     *
     * @return array
     */
    public function getEagerLoads()
    {
        return $this->eagerLoad;
    }

    /**
     * Set the relationships being eagerly loaded.
     *
     * @param  array  $eagerLoad
     * @return $this
     */
    public function setEagerLoads(array $eagerLoad)
    {
        $this->eagerLoad = $eagerLoad;

        return $this;
    }

    /**
     * Get the model instance being queried.
     *
     * @return \Illuminate\Database\Eloquent\Model
     */
    public function getModel()
    {
        return $this->model;
    }

    /**
     * Set a model instance for the model being queried.
     *
     * @param  \Illuminate\Database\Eloquent\Model  $model
     * @return $this
     */
    public function setModel(Model $model)
    {
        $this->model = $model;

        $this->query->from($model->getTable());

        return $this;
    }

    /**
     * Extend the builder with a given callback.
     *
     * @param  string    $name
     * @param  \Closure  $callback
     * @return void
     */
    public function macro($name, Closure $callback)
    {
        $this->macros[$name] = $callback;
    }

    /**
     * Get the given macro by name.
     *
     * @param  string  $name
     * @return \Closure
     */
    public function getMacro($name)
    {
        return Arr::get($this->macros, $name);
    }

    /**
     * Dynamically handle calls into the query instance.
     *
     * @param  string  $method
     * @param  array   $parameters
     * @return mixed
     */
    public function __call($method, $parameters)
    {
        if (isset($this->macros[$method])) {
            array_unshift($parameters, $this);

            return call_user_func_array($this->macros[$method], $parameters);
        }

        if (method_exists($this->model, $scope = 'scope'.ucfirst($method))) {
            return $this->callScope([$this->model, $scope], $parameters);
        }

        if (in_array($method, $this->passthru)) {
            return call_user_func_array([$this->toBase(), $method], $parameters);
        }

        call_user_func_array([$this->query, $method], $parameters);

        return $this;
    }

    /**
     * Force a clone of the underlying query builder when cloning.
     *
     * @return void
     */
    public function __clone()
    {
        $this->query = clone $this->query;
    }
}<|MERGE_RESOLUTION|>--- conflicted
+++ resolved
@@ -241,13 +241,9 @@
             return $instance;
         }
 
-<<<<<<< HEAD
-        return $this->model->newInstance($attributes + $values);
-=======
-        return $this->model->newInstance($attributes)->setConnection(
+        return $this->model->newInstance($attributes + $values)->setConnection(
             $this->query->getConnection()->getName()
         );
->>>>>>> 5a11fb13
     }
 
     /**
