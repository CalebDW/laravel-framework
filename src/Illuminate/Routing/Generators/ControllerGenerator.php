<<<<<<< HEAD
<?php namespace Illuminate\Routing\Generators;

use Illuminate\Filesystem\Filesystem;

class ControllerGenerator {

	/**
	 * The filesystem instance.
	 *
	 * @var \Illuminate\Filesystem\Filesystem
	 */
	protected $files;

	/**
	 * The default resource controller methods.
	 *
	 * @var array
	 */
	protected $defaults = array(
		'index',
		'create',
		'store',
		'show',
		'edit',
		'update',
		'destroy'
	);

	/**
	 * Create a new controller generator instance.
	 *
	 * @param  \Illuminate\Filesystem\Filesystem  $files
	 * @return void
	 */
	public function __construct(Filesystem $files)
	{
		$this->files = $files;
	}

	/**
	 * Create a new resourceful controller file.
	 *
	 * @param  string  $controller
	 * @param  string  $path
	 * @param  array   $options
	 * @return void
	 */
	public function make($controller, $path, array $options = array())
	{
		$stub = $this->addMethods($this->getController($controller), $options);

		$this->writeFile($stub, $controller, $path);

		return false;
	}

	/**
	 * Write the completed stub to disk.
	 *
	 * @param  string  $stub
	 * @param  string  $controller
	 * @param  string  $path
	 * @return void
	 */
	protected function writeFile($stub, $controller, $path)
	{
		if (str_contains($controller, '\\'))
		{
			$this->makeDirectory($controller, $path);
		}

		$controller = str_replace('\\', DIRECTORY_SEPARATOR, $controller);

		if ( ! $this->files->exists($fullPath = $path."/{$controller}.php"))
		{
			return $this->files->put($fullPath, $stub);
		}
	}

	/**
	 * Create the directory for the controller.
	 *
	 * @param  string  $controller
	 * @param  string  $path
	 * @return void
	 */
	protected function makeDirectory($controller, $path)
	{
		$directory = $this->getDirectory($controller);

		if ( ! $this->files->isDirectory($full = $path.'/'.$directory))
		{
			$this->files->makeDirectory($full, 0777, true);
		}
	}

	/**
	 * Get the directory the controller should live in.
	 *
	 * @param  string  $controller
	 * @return string
	 */
	protected function getDirectory($controller)
	{
		return implode('/', array_slice(explode('\\', $controller), 0, -1));
	}

	/**
	 * Get the controller class stub.
	 *
	 * @param  string  $controller
	 * @return string
	 */
	protected function getController($controller)
	{
		$stub = $this->files->get(__DIR__.'/stubs/controller.stub');

		// We will explode out the controller name on the namespace delimiter so we
		// are able to replace a namespace in this stub file. If no namespace is
		// provided we'll just clear out the namespace place-holder locations.
		$segments = explode('\\', $controller);

		$stub = $this->replaceNamespace($segments, $stub);

		return str_replace('{{class}}', last($segments), $stub);
	}

	/**
	 * Replace the namespace on the controller.
	 *
	 * @param  array   $segments
	 * @param  string  $stub
	 * @return string
	 */
	protected function replaceNamespace(array $segments, $stub)
	{
		if (count($segments) > 1)
		{
			$namespace = implode('\\', array_slice($segments, 0, -1));

			return str_replace('{{namespace}}', ' namespace '.$namespace.';', $stub);
		}
		else
		{
			return str_replace('{{namespace}}', '', $stub);
		}
	}

	/**
	 * Add the method stubs to the controller.
	 *
	 * @param  string  $stub
	 * @param  array   $options
	 * @return string
	 */
	protected function addMethods($stub, array $options)
	{
		// Once we have the applicable methods, we can just spin through those methods
		// and add each one to our array of method stubs. Then we will implode them
		// them all with end-of-line characters and return the final joined list.
		$stubs = $this->getMethodStubs($options);

		$methods = implode(PHP_EOL.PHP_EOL, $stubs);

		return str_replace('{{methods}}', $methods, $stub);
	}

	/**
	 * Get all of the method stubs for the given options.
	 *
	 * @param  array  $options
	 * @return array
	 */
	protected function getMethodStubs($options)
	{
		$stubs = array();

		// Each stub is conveniently kept in its own file so we can just grab the ones
		// we need from disk to build the controller file. Once we have them all in
		// an array we will return this list of methods so they can be joined up.
		foreach ($this->getMethods($options) as $method)
		{
			$stubs[] = $this->files->get(__DIR__."/stubs/{$method}.stub");
		}

		return $stubs;
	}

	/**
	 * Get the applicable methods based on the options.
	 *
	 * @param  array  $options
	 * @return array
	 */
	protected function getMethods($options)
	{
		if (isset($options['only']) and count($options['only']) > 0)
		{
			return $options['only'];
		}
		elseif (isset($options['except']) and count($options['except']) > 0)
		{
			return array_diff($this->defaults, $options['except']);
		}

		return $this->defaults;
	}

=======
<?php namespace Illuminate\Routing\Generators;

use Illuminate\Filesystem\Filesystem;

class ControllerGenerator {

	/**
	 * The filesystem instance.
	 *
	 * @var \Illuminate\Filesystem\Filesystem
	 */
	protected $files;

	/**
	 * The default resource controller methods.
	 *
	 * @var array
	 */
	protected $defaults = array(
		'index',
		'create',
		'store',
		'show',
		'edit',
		'update',
		'destroy'
	);

	/**
	 * Create a new controller generator instance.
	 *
	 * @param  \Illuminate\Filesystem\Filesystem  $files
	 * @return void
	 */
	public function __construct(Filesystem $files)
	{
		$this->files = $files;
	}

	/**
	 * Create a new resourceful controller file.
	 *
	 * @param  string  $controller
	 * @param  string  $path
	 * @param  array   $options
	 * @return void
	 */
	public function make($controller, $path, array $options = array())
	{
		$stub = $this->addMethods($this->getController($controller), $options);

		$this->writeFile($stub, $controller, $path);

		return false;
	}

	/**
	 * Write the completed stub to disk.
	 *
	 * @param  string  $stub
	 * @param  string  $controller
	 * @param  string  $path
	 * @return void
	 */
	protected function writeFile($stub, $controller, $path)
	{
		if (str_contains($controller, '\\'))
		{
			$this->makeDirectory($controller, $path);
		}

		$controller = str_replace('\\', DIRECTORY_SEPARATOR, $controller);

		if ( ! $this->files->exists($fullPath = $path."/{$controller}.php"))
		{
			return $this->files->put($fullPath, $stub);
		}
	}

	/**
	 * Create the directory for the controller.
	 *
	 * @param  string  $controller
	 * @param  string  $path
	 * @return void
	 */
	protected function makeDirectory($controller, $path)
	{
		$directory = $this->getDirectory($controller);

		if ( ! $this->files->isDirectory($full = $path.'/'.$directory))
		{
			$this->files->makeDirectory($full, 0777, true);
		}
	}

	/**
	 * Get the directory the controller should live in.
	 *
	 * @param  string  $controller
	 * @return string
	 */
	protected function getDirectory($controller)
	{
		return implode('/', array_slice(explode('\\', $controller), 0, -1));
	}

	/**
	 * Get the controller class stub.
	 *
	 * @param  string  $controller
	 * @return string
	 */
	protected function getController($controller)
	{
		$stub = $this->files->get(__DIR__.'/stubs/controller.stub');

		// We will explode out the controller name on the naemspace delimiter so we
		// are able to replace a namespace in this stub file. If no namespace is
		// provided we'll just clear out the namespace place-holder locations.
		$segments = explode('\\', $controller);

		$stub = $this->replaceNamespace($segments, $stub);

		return str_replace('{{class}}', last($segments), $stub);
	}

	/**
	 * Replace the namespace on the controller.
	 *
	 * @param  array   $segments
	 * @param  string  $stub
	 * @return string
	 */
	protected function replaceNamespace(array $segments, $stub)
	{
		if (count($segments) > 1)
		{
			$namespace = implode('\\', array_slice($segments, 0, -1));

			return str_replace('{{namespace}}', ' namespace '.$namespace.';', $stub);
		}
		else
		{
			return str_replace('{{namespace}}', '', $stub);
		}
	}

	/**
	 * Add the method stubs to the controller.
	 *
	 * @param  string  $stub
	 * @param  array   $options
	 * @return string
	 */
	protected function addMethods($stub, array $options)
	{
		// Once we have the applicable methods, we can just spin through those methods
		// and add each one to our array of method stubs. Then we will implode them
		// them all with end-of-line characters and return the final joined list.
		$stubs = $this->getMethodStubs($options);

		$methods = implode(PHP_EOL.PHP_EOL, $stubs);

		return str_replace('{{methods}}', $methods, $stub);
	}

	/**
	 * Get all of the method stubs for the given options.
	 *
	 * @param  array  $options
	 * @return array
	 */
	protected function getMethodStubs($options)
	{
		$stubs = array();

		// Each stub is conveniently kept in its own file so we can just grab the ones
		// we need from disk to build the controller file. Once we have them all in
		// an array we will return this list of methods so they can be joined up.
		foreach ($this->getMethods($options) as $method)
		{
			$stubs[] = $this->files->get(__DIR__."/stubs/{$method}.stub");
		}

		return $stubs;
	}

	/**
	 * Get the applicable methods based on the options.
	 *
	 * @param  array  $options
	 * @return array
	 */
	protected function getMethods($options)
	{
		if (isset($options['only']) and count($options['only']) > 0)
		{
			return $options['only'];
		}
		elseif (isset($options['except']) and count($options['except']) > 0)
		{
			return array_diff($this->defaults, $options['except']);
		}

		return $this->defaults;
	}

>>>>>>> 8ffde658
}<|MERGE_RESOLUTION|>--- conflicted
+++ resolved
@@ -1,4 +1,3 @@
-<<<<<<< HEAD
 <?php namespace Illuminate\Routing\Generators;
 
 use Illuminate\Filesystem\Filesystem;
@@ -116,7 +115,7 @@
 	{
 		$stub = $this->files->get(__DIR__.'/stubs/controller.stub');
 
-		// We will explode out the controller name on the namespace delimiter so we
+		// We will explode out the controller name on the naemspace delimiter so we
 		// are able to replace a namespace in this stub file. If no namespace is
 		// provided we'll just clear out the namespace place-holder locations.
 		$segments = explode('\\', $controller);
@@ -207,214 +206,4 @@
 		return $this->defaults;
 	}
 
-=======
-<?php namespace Illuminate\Routing\Generators;
-
-use Illuminate\Filesystem\Filesystem;
-
-class ControllerGenerator {
-
-	/**
-	 * The filesystem instance.
-	 *
-	 * @var \Illuminate\Filesystem\Filesystem
-	 */
-	protected $files;
-
-	/**
-	 * The default resource controller methods.
-	 *
-	 * @var array
-	 */
-	protected $defaults = array(
-		'index',
-		'create',
-		'store',
-		'show',
-		'edit',
-		'update',
-		'destroy'
-	);
-
-	/**
-	 * Create a new controller generator instance.
-	 *
-	 * @param  \Illuminate\Filesystem\Filesystem  $files
-	 * @return void
-	 */
-	public function __construct(Filesystem $files)
-	{
-		$this->files = $files;
-	}
-
-	/**
-	 * Create a new resourceful controller file.
-	 *
-	 * @param  string  $controller
-	 * @param  string  $path
-	 * @param  array   $options
-	 * @return void
-	 */
-	public function make($controller, $path, array $options = array())
-	{
-		$stub = $this->addMethods($this->getController($controller), $options);
-
-		$this->writeFile($stub, $controller, $path);
-
-		return false;
-	}
-
-	/**
-	 * Write the completed stub to disk.
-	 *
-	 * @param  string  $stub
-	 * @param  string  $controller
-	 * @param  string  $path
-	 * @return void
-	 */
-	protected function writeFile($stub, $controller, $path)
-	{
-		if (str_contains($controller, '\\'))
-		{
-			$this->makeDirectory($controller, $path);
-		}
-
-		$controller = str_replace('\\', DIRECTORY_SEPARATOR, $controller);
-
-		if ( ! $this->files->exists($fullPath = $path."/{$controller}.php"))
-		{
-			return $this->files->put($fullPath, $stub);
-		}
-	}
-
-	/**
-	 * Create the directory for the controller.
-	 *
-	 * @param  string  $controller
-	 * @param  string  $path
-	 * @return void
-	 */
-	protected function makeDirectory($controller, $path)
-	{
-		$directory = $this->getDirectory($controller);
-
-		if ( ! $this->files->isDirectory($full = $path.'/'.$directory))
-		{
-			$this->files->makeDirectory($full, 0777, true);
-		}
-	}
-
-	/**
-	 * Get the directory the controller should live in.
-	 *
-	 * @param  string  $controller
-	 * @return string
-	 */
-	protected function getDirectory($controller)
-	{
-		return implode('/', array_slice(explode('\\', $controller), 0, -1));
-	}
-
-	/**
-	 * Get the controller class stub.
-	 *
-	 * @param  string  $controller
-	 * @return string
-	 */
-	protected function getController($controller)
-	{
-		$stub = $this->files->get(__DIR__.'/stubs/controller.stub');
-
-		// We will explode out the controller name on the naemspace delimiter so we
-		// are able to replace a namespace in this stub file. If no namespace is
-		// provided we'll just clear out the namespace place-holder locations.
-		$segments = explode('\\', $controller);
-
-		$stub = $this->replaceNamespace($segments, $stub);
-
-		return str_replace('{{class}}', last($segments), $stub);
-	}
-
-	/**
-	 * Replace the namespace on the controller.
-	 *
-	 * @param  array   $segments
-	 * @param  string  $stub
-	 * @return string
-	 */
-	protected function replaceNamespace(array $segments, $stub)
-	{
-		if (count($segments) > 1)
-		{
-			$namespace = implode('\\', array_slice($segments, 0, -1));
-
-			return str_replace('{{namespace}}', ' namespace '.$namespace.';', $stub);
-		}
-		else
-		{
-			return str_replace('{{namespace}}', '', $stub);
-		}
-	}
-
-	/**
-	 * Add the method stubs to the controller.
-	 *
-	 * @param  string  $stub
-	 * @param  array   $options
-	 * @return string
-	 */
-	protected function addMethods($stub, array $options)
-	{
-		// Once we have the applicable methods, we can just spin through those methods
-		// and add each one to our array of method stubs. Then we will implode them
-		// them all with end-of-line characters and return the final joined list.
-		$stubs = $this->getMethodStubs($options);
-
-		$methods = implode(PHP_EOL.PHP_EOL, $stubs);
-
-		return str_replace('{{methods}}', $methods, $stub);
-	}
-
-	/**
-	 * Get all of the method stubs for the given options.
-	 *
-	 * @param  array  $options
-	 * @return array
-	 */
-	protected function getMethodStubs($options)
-	{
-		$stubs = array();
-
-		// Each stub is conveniently kept in its own file so we can just grab the ones
-		// we need from disk to build the controller file. Once we have them all in
-		// an array we will return this list of methods so they can be joined up.
-		foreach ($this->getMethods($options) as $method)
-		{
-			$stubs[] = $this->files->get(__DIR__."/stubs/{$method}.stub");
-		}
-
-		return $stubs;
-	}
-
-	/**
-	 * Get the applicable methods based on the options.
-	 *
-	 * @param  array  $options
-	 * @return array
-	 */
-	protected function getMethods($options)
-	{
-		if (isset($options['only']) and count($options['only']) > 0)
-		{
-			return $options['only'];
-		}
-		elseif (isset($options['except']) and count($options['except']) > 0)
-		{
-			return array_diff($this->defaults, $options['except']);
-		}
-
-		return $this->defaults;
-	}
-
->>>>>>> 8ffde658
 }