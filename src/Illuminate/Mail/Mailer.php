<?php

namespace Illuminate\Mail;

use Closure;
use Swift_Mailer;
use Swift_Message;
use Illuminate\Support\Arr;
use Illuminate\Support\Str;
use SuperClosure\Serializer;
use InvalidArgumentException;
use Illuminate\Contracts\View\Factory;
use Illuminate\Contracts\Events\Dispatcher;
use Illuminate\Contracts\Container\Container;
use Illuminate\Contracts\Queue\Queue as QueueContract;
use Illuminate\Contracts\Mail\Mailer as MailerContract;
use Illuminate\Contracts\Mail\MailQueue as MailQueueContract;

class Mailer implements MailerContract, MailQueueContract
{
    /**
     * The view factory instance.
     *
     * @var \Illuminate\Contracts\View\Factory
     */
    protected $views;

    /**
     * The Swift Mailer instance.
     *
     * @var \Swift_Mailer
     */
    protected $swift;

    /**
     * The event dispatcher instance.
     *
     * @var \Illuminate\Contracts\Events\Dispatcher|null
     */
    protected $events;

    /**
     * The global from address and name.
     *
     * @var array
     */
    protected $from;

    /**
     * The global to address and name.
     *
     * @var array
     */
    protected $to;

    /**
     * The IoC container instance.
     *
     * @var \Illuminate\Contracts\Container\Container
     */
    protected $container;

    /**
     * The queue implementation.
     *
     * @var \Illuminate\Contracts\Queue\Queue
     */
    protected $queue;

    /**
     * Array of failed recipients.
     *
     * @var array
     */
    protected $failedRecipients = [];

    /**
     * Create a new Mailer instance.
     *
     * @param  \Illuminate\Contracts\View\Factory  $views
     * @param  \Swift_Mailer  $swift
     * @param  \Illuminate\Contracts\Events\Dispatcher|null  $events
     * @return void
     */
    public function __construct(Factory $views, Swift_Mailer $swift, Dispatcher $events = null)
    {
        $this->views = $views;
        $this->swift = $swift;
        $this->events = $events;
    }

    /**
     * Set the global from address and name.
     *
     * @param  string  $address
     * @param  string|null  $name
     * @return void
     */
    public function alwaysFrom($address, $name = null)
    {
        $this->from = compact('address', 'name');
    }

    /**
     * Set the global to address and name.
     *
     * @param  string  $address
     * @param  string|null  $name
     * @return void
     */
    public function alwaysTo($address, $name = null)
    {
        $this->to = compact('address', 'name');
    }

    /**
     * Send a new message when only a raw text part.
     *
     * @param  string  $text
     * @param  mixed  $callback
     * @return void
     */
    public function raw($text, $callback)
    {
        return $this->send(['raw' => $text], [], $callback);
    }

    /**
     * Send a new message when only a plain part.
     *
     * @param  string  $view
     * @param  array  $data
     * @param  mixed  $callback
     * @return void
     */
    public function plain($view, array $data, $callback)
    {
        return $this->send(['text' => $view], $data, $callback);
    }

    /**
     * Send a new message using a view.
     *
     * @param  string|array  $view
     * @param  array  $data
     * @param  \Closure|string  $callback
     * @return void
     */
    public function send($view, array $data, $callback)
    {
        // First we need to parse the view, which could either be a string or an array
        // containing both an HTML and plain text versions of the view which should
        // be used when sending an e-mail. We will extract both of them out here.
        list($view, $plain, $raw) = $this->parseView($view);

        $data['message'] = $message = $this->createMessage();

        // Once we have retrieved the view content for the e-mail we will set the body
        // of this message using the HTML type, which will provide a simple wrapper
        // to creating view based emails that are able to receive arrays of data.
        $this->addContent($message, $view, $plain, $raw, $data);

        $this->callMessageBuilder($callback, $message);

        if (isset($this->to['address'])) {
            $message->to($this->to['address'], $this->to['name'], true);
        }

        $message = $message->getSwiftMessage();

        return $this->sendSwiftMessage($message);
    }

    /**
     * Queue a new e-mail message for sending.
     *
     * @param  string|array  $view
     * @param  array  $data
     * @param  \Closure|string  $callback
     * @param  string|null  $queue
     * @return mixed
     */
    public function queue($view, array $data, $callback, $queue = null)
    {
        $callback = $this->buildQueueCallable($callback);

        return $this->queue->push('mailer@handleQueuedMessage', compact('view', 'data', 'callback'), $queue);
    }

    /**
     * Queue a new e-mail message for sending on the given queue.
     *
     * @param  string  $queue
     * @param  string|array  $view
     * @param  array  $data
     * @param  \Closure|string  $callback
     * @return mixed
     */
    public function onQueue($queue, $view, array $data, $callback)
    {
        return $this->queue($view, $data, $callback, $queue);
    }

    /**
     * Queue a new e-mail message for sending on the given queue.
     *
     * This method didn't match rest of framework's "onQueue" phrasing. Added "onQueue".
     *
     * @param  string  $queue
     * @param  string|array  $view
     * @param  array  $data
     * @param  \Closure|string  $callback
     * @return mixed
     */
    public function queueOn($queue, $view, array $data, $callback)
    {
        return $this->onQueue($queue, $view, $data, $callback);
    }

    /**
     * Queue a new e-mail message for sending after (n) seconds.
     *
     * @param  int  $delay
     * @param  string|array  $view
     * @param  array  $data
     * @param  \Closure|string  $callback
     * @param  string|null  $queue
     * @return mixed
     */
    public function later($delay, $view, array $data, $callback, $queue = null)
    {
        $callback = $this->buildQueueCallable($callback);

        return $this->queue->later($delay, 'mailer@handleQueuedMessage', compact('view', 'data', 'callback'), $queue);
    }

    /**
     * Queue a new e-mail message for sending after (n) seconds on the given queue.
     *
     * @param  string  $queue
     * @param  int  $delay
     * @param  string|array  $view
     * @param  array  $data
     * @param  \Closure|string  $callback
     * @return mixed
     */
    public function laterOn($queue, $delay, $view, array $data, $callback)
    {
        return $this->later($delay, $view, $data, $callback, $queue);
    }

    /**
     * Build the callable for a queued e-mail job.
     *
     * @param  \Closure|string  $callback
     * @return string
     */
    protected function buildQueueCallable($callback)
    {
        if (! $callback instanceof Closure) {
            return $callback;
        }

        return (new Serializer)->serialize($callback);
    }

    /**
     * Handle a queued e-mail message job.
     *
     * @param  \Illuminate\Contracts\Queue\Job  $job
     * @param  array  $data
     * @return void
     */
    public function handleQueuedMessage($job, $data)
    {
        $this->send($data['view'], $data['data'], $this->getQueuedCallable($data));

        $job->delete();
    }

    /**
     * Get the true callable for a queued e-mail message.
     *
     * @param  array  $data
     * @return \Closure|string
     */
    protected function getQueuedCallable(array $data)
    {
        if (Str::contains($data['callback'], 'SerializableClosure')) {
            return (new Serializer)->unserialize($data['callback']);
        }

        return $data['callback'];
    }

    /**
     * Force the transport to re-connect.
     *
     * This will prevent errors in daemon queue situations.
     *
     * @return void
     */
    protected function forceReconnection()
    {
        $this->getSwiftMailer()->getTransport()->stop();
    }

    /**
     * Add the content to a given message.
     *
     * @param  \Illuminate\Mail\Message  $message
     * @param  string  $view
     * @param  string  $plain
     * @param  string  $raw
     * @param  array  $data
     * @return void
     */
    protected function addContent($message, $view, $plain, $raw, $data)
    {
        if (isset($view)) {
            $message->setBody($this->getView($view, $data), 'text/html');
        }

        if (isset($plain)) {
            $method = isset($view) ? 'addPart' : 'setBody';

            $message->$method($this->getView($plain, $data), 'text/plain');
        }

        if (isset($raw)) {
            $method = (isset($view) || isset($plain)) ? 'addPart' : 'setBody';

            $message->$method($raw, 'text/plain');
        }
    }

    /**
     * Parse the given view name or array.
     *
     * @param  string|array  $view
     * @return array
     *
     * @throws \InvalidArgumentException
     */
    protected function parseView($view)
    {
        if (is_string($view)) {
            return [$view, null, null];
        }

        // If the given view is an array with numeric keys, we will just assume that
        // both a "pretty" and "plain" view were provided, so we will return this
        // array as is, since must should contain both views with numeric keys.
        if (is_array($view) && isset($view[0])) {
            return [$view[0], $view[1], null];
        }

        // If the view is an array, but doesn't contain numeric keys, we will assume
        // the the views are being explicitly specified and will extract them via
        // named keys instead, allowing the developers to use one or the other.
        if (is_array($view)) {
            return [
                Arr::get($view, 'html'),
                Arr::get($view, 'text'),
                Arr::get($view, 'raw'),
            ];
        }

        throw new InvalidArgumentException('Invalid view.');
    }

    /**
     * Send a Swift Message instance.
     *
     * @param  \Swift_Message  $message
     * @return void
     */
    protected function sendSwiftMessage($message)
    {
        if ($this->events) {
            $this->events->fire(new Events\MessageSending($message));
        }

<<<<<<< HEAD
        return $this->swift->send($message, $this->failedRecipients);
=======
        if (! $this->pretending) {
            try {
                return $this->swift->send($message, $this->failedRecipients);
            } finally {
                $this->swift->getTransport()->stop();
            }
        } elseif (isset($this->logger)) {
            $this->logMessage($message);
        }
    }

    /**
     * Log that a message was sent.
     *
     * @param  \Swift_Message  $message
     * @return void
     */
    protected function logMessage($message)
    {
        $emails = implode(', ', array_keys((array) $message->getTo()));

        $this->logger->info("Pretending to mail message to: {$emails}");
>>>>>>> bb594556
    }

    /**
     * Call the provided message builder.
     *
     * @param  \Closure|string  $callback
     * @param  \Illuminate\Mail\Message  $message
     * @return mixed
     *
     * @throws \InvalidArgumentException
     */
    protected function callMessageBuilder($callback, $message)
    {
        if ($callback instanceof Closure) {
            return call_user_func($callback, $message);
        }

        if (is_string($callback)) {
            return $this->container->make($callback)->mail($message);
        }

        throw new InvalidArgumentException('Callback is not valid.');
    }

    /**
     * Create a new message instance.
     *
     * @return \Illuminate\Mail\Message
     */
    protected function createMessage()
    {
        $message = new Message(new Swift_Message);

        // If a global from address has been specified we will set it on every message
        // instances so the developer does not have to repeat themselves every time
        // they create a new message. We will just go ahead and push the address.
        if (! empty($this->from['address'])) {
            $message->from($this->from['address'], $this->from['name']);
        }

        return $message;
    }

    /**
     * Render the given view.
     *
     * @param  string  $view
     * @param  array  $data
     * @return string
     */
    protected function getView($view, $data)
    {
        return $this->views->make($view, $data)->render();
    }

    /**
     * Get the view factory instance.
     *
     * @return \Illuminate\Contracts\View\Factory
     */
    public function getViewFactory()
    {
        return $this->views;
    }

    /**
     * Get the Swift Mailer instance.
     *
     * @return \Swift_Mailer
     */
    public function getSwiftMailer()
    {
        return $this->swift;
    }

    /**
     * Get the array of failed recipients.
     *
     * @return array
     */
    public function failures()
    {
        return $this->failedRecipients;
    }

    /**
     * Set the Swift Mailer instance.
     *
     * @param  \Swift_Mailer  $swift
     * @return void
     */
    public function setSwiftMailer($swift)
    {
        $this->swift = $swift;
    }

    /**
     * Set the queue manager instance.
     *
     * @param  \Illuminate\Contracts\Queue\Queue  $queue
     * @return $this
     */
    public function setQueue(QueueContract $queue)
    {
        $this->queue = $queue;

        return $this;
    }

    /**
     * Set the IoC container instance.
     *
     * @param  \Illuminate\Contracts\Container\Container  $container
     * @return void
     */
    public function setContainer(Container $container)
    {
        $this->container = $container;
    }
}<|MERGE_RESOLUTION|>--- conflicted
+++ resolved
@@ -381,32 +381,11 @@
             $this->events->fire(new Events\MessageSending($message));
         }
 
-<<<<<<< HEAD
-        return $this->swift->send($message, $this->failedRecipients);
-=======
-        if (! $this->pretending) {
-            try {
-                return $this->swift->send($message, $this->failedRecipients);
-            } finally {
-                $this->swift->getTransport()->stop();
-            }
-        } elseif (isset($this->logger)) {
-            $this->logMessage($message);
-        }
-    }
-
-    /**
-     * Log that a message was sent.
-     *
-     * @param  \Swift_Message  $message
-     * @return void
-     */
-    protected function logMessage($message)
-    {
-        $emails = implode(', ', array_keys((array) $message->getTo()));
-
-        $this->logger->info("Pretending to mail message to: {$emails}");
->>>>>>> bb594556
+        try {
+            return $this->swift->send($message, $this->failedRecipients);
+        } finally {
+            $this->swift->getTransport()->stop();
+        }
     }
 
     /**
