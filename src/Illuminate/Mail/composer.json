--- conflicted
+++ resolved
@@ -15,21 +15,12 @@
     ],
     "require": {
         "php": "^8.2",
-<<<<<<< HEAD
         "illuminate/collections": "^12.0",
         "illuminate/container": "^12.0",
         "illuminate/contracts": "^12.0",
         "illuminate/macroable": "^12.0",
         "illuminate/support": "^12.0",
-        "league/commonmark": "^2.2",
-=======
-        "illuminate/collections": "^11.0",
-        "illuminate/container": "^11.0",
-        "illuminate/contracts": "^11.0",
-        "illuminate/macroable": "^11.0",
-        "illuminate/support": "^11.0",
         "league/commonmark": "^2.6",
->>>>>>> df06f516
         "psr/log": "^1.0|^2.0|^3.0",
         "symfony/mailer": "^7.0.3",
         "tijsverkoyen/css-to-inline-styles": "^2.2.5"
