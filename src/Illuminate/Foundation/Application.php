<?php

namespace Illuminate\Foundation;

use Closure;
use Illuminate\Container\Container;
use Illuminate\Contracts\Foundation\Application as ApplicationContract;
use Illuminate\Contracts\Foundation\CachesConfiguration;
use Illuminate\Contracts\Foundation\CachesRoutes;
use Illuminate\Contracts\Http\Kernel as HttpKernelContract;
use Illuminate\Events\EventServiceProvider;
use Illuminate\Filesystem\Filesystem;
use Illuminate\Foundation\Bootstrap\LoadEnvironmentVariables;
use Illuminate\Foundation\Events\LocaleUpdated;
use Illuminate\Http\Request;
use Illuminate\Log\LogServiceProvider;
use Illuminate\Routing\RoutingServiceProvider;
use Illuminate\Support\Arr;
use Illuminate\Support\Collection;
use Illuminate\Support\Env;
use Illuminate\Support\ServiceProvider;
use Illuminate\Support\Str;
use RuntimeException;
use Symfony\Component\HttpFoundation\Request as SymfonyRequest;
use Symfony\Component\HttpKernel\Exception\HttpException;
use Symfony\Component\HttpKernel\Exception\NotFoundHttpException;
use Symfony\Component\HttpKernel\HttpKernelInterface;

class Application extends Container implements ApplicationContract, CachesConfiguration, CachesRoutes, HttpKernelInterface
{
    /**
     * The Laravel framework version.
     *
     * @var string
     */
<<<<<<< HEAD
    const VERSION = '8.21.0';
=======
    const VERSION = '6.20.10';
>>>>>>> 88dced8f

    /**
     * The base path for the Laravel installation.
     *
     * @var string
     */
    protected $basePath;

    /**
     * Indicates if the application has been bootstrapped before.
     *
     * @var bool
     */
    protected $hasBeenBootstrapped = false;

    /**
     * Indicates if the application has "booted".
     *
     * @var bool
     */
    protected $booted = false;

    /**
     * The array of booting callbacks.
     *
     * @var callable[]
     */
    protected $bootingCallbacks = [];

    /**
     * The array of booted callbacks.
     *
     * @var callable[]
     */
    protected $bootedCallbacks = [];

    /**
     * The array of terminating callbacks.
     *
     * @var callable[]
     */
    protected $terminatingCallbacks = [];

    /**
     * All of the registered service providers.
     *
     * @var \Illuminate\Support\ServiceProvider[]
     */
    protected $serviceProviders = [];

    /**
     * The names of the loaded service providers.
     *
     * @var array
     */
    protected $loadedProviders = [];

    /**
     * The deferred services and their providers.
     *
     * @var array
     */
    protected $deferredServices = [];

    /**
     * The custom application path defined by the developer.
     *
     * @var string
     */
    protected $appPath;

    /**
     * The custom database path defined by the developer.
     *
     * @var string
     */
    protected $databasePath;

    /**
     * The custom storage path defined by the developer.
     *
     * @var string
     */
    protected $storagePath;

    /**
     * The custom environment path defined by the developer.
     *
     * @var string
     */
    protected $environmentPath;

    /**
     * The environment file to load during bootstrapping.
     *
     * @var string
     */
    protected $environmentFile = '.env';

    /**
     * Indicates if the application is running in the console.
     *
     * @var bool|null
     */
    protected $isRunningInConsole;

    /**
     * The application namespace.
     *
     * @var string
     */
    protected $namespace;

    /**
     * The prefixes of absolute cache paths for use during normalization.
     *
     * @var string[]
     */
    protected $absoluteCachePathPrefixes = ['/', '\\'];

    /**
     * Create a new Illuminate application instance.
     *
     * @param  string|null  $basePath
     * @return void
     */
    public function __construct($basePath = null)
    {
        if ($basePath) {
            $this->setBasePath($basePath);
        }

        $this->registerBaseBindings();
        $this->registerBaseServiceProviders();
        $this->registerCoreContainerAliases();
    }

    /**
     * Get the version number of the application.
     *
     * @return string
     */
    public function version()
    {
        return static::VERSION;
    }

    /**
     * Register the basic bindings into the container.
     *
     * @return void
     */
    protected function registerBaseBindings()
    {
        static::setInstance($this);

        $this->instance('app', $this);

        $this->instance(Container::class, $this);
        $this->singleton(Mix::class);

        $this->singleton(PackageManifest::class, function () {
            return new PackageManifest(
                new Filesystem, $this->basePath(), $this->getCachedPackagesPath()
            );
        });
    }

    /**
     * Register all of the base service providers.
     *
     * @return void
     */
    protected function registerBaseServiceProviders()
    {
        $this->register(new EventServiceProvider($this));
        $this->register(new LogServiceProvider($this));
        $this->register(new RoutingServiceProvider($this));
    }

    /**
     * Run the given array of bootstrap classes.
     *
     * @param  string[]  $bootstrappers
     * @return void
     */
    public function bootstrapWith(array $bootstrappers)
    {
        $this->hasBeenBootstrapped = true;

        foreach ($bootstrappers as $bootstrapper) {
            $this['events']->dispatch('bootstrapping: '.$bootstrapper, [$this]);

            $this->make($bootstrapper)->bootstrap($this);

            $this['events']->dispatch('bootstrapped: '.$bootstrapper, [$this]);
        }
    }

    /**
     * Register a callback to run after loading the environment.
     *
     * @param  \Closure  $callback
     * @return void
     */
    public function afterLoadingEnvironment(Closure $callback)
    {
        return $this->afterBootstrapping(
            LoadEnvironmentVariables::class, $callback
        );
    }

    /**
     * Register a callback to run before a bootstrapper.
     *
     * @param  string  $bootstrapper
     * @param  \Closure  $callback
     * @return void
     */
    public function beforeBootstrapping($bootstrapper, Closure $callback)
    {
        $this['events']->listen('bootstrapping: '.$bootstrapper, $callback);
    }

    /**
     * Register a callback to run after a bootstrapper.
     *
     * @param  string  $bootstrapper
     * @param  \Closure  $callback
     * @return void
     */
    public function afterBootstrapping($bootstrapper, Closure $callback)
    {
        $this['events']->listen('bootstrapped: '.$bootstrapper, $callback);
    }

    /**
     * Determine if the application has been bootstrapped before.
     *
     * @return bool
     */
    public function hasBeenBootstrapped()
    {
        return $this->hasBeenBootstrapped;
    }

    /**
     * Set the base path for the application.
     *
     * @param  string  $basePath
     * @return $this
     */
    public function setBasePath($basePath)
    {
        $this->basePath = rtrim($basePath, '\/');

        $this->bindPathsInContainer();

        return $this;
    }

    /**
     * Bind all of the application paths in the container.
     *
     * @return void
     */
    protected function bindPathsInContainer()
    {
        $this->instance('path', $this->path());
        $this->instance('path.base', $this->basePath());
        $this->instance('path.lang', $this->langPath());
        $this->instance('path.config', $this->configPath());
        $this->instance('path.public', $this->publicPath());
        $this->instance('path.storage', $this->storagePath());
        $this->instance('path.database', $this->databasePath());
        $this->instance('path.resources', $this->resourcePath());
        $this->instance('path.bootstrap', $this->bootstrapPath());
    }

    /**
     * Get the path to the application "app" directory.
     *
     * @param  string  $path
     * @return string
     */
    public function path($path = '')
    {
        $appPath = $this->appPath ?: $this->basePath.DIRECTORY_SEPARATOR.'app';

        return $appPath.($path ? DIRECTORY_SEPARATOR.$path : $path);
    }

    /**
     * Set the application directory.
     *
     * @param  string  $path
     * @return $this
     */
    public function useAppPath($path)
    {
        $this->appPath = $path;

        $this->instance('path', $path);

        return $this;
    }

    /**
     * Get the base path of the Laravel installation.
     *
     * @param  string  $path Optionally, a path to append to the base path
     * @return string
     */
    public function basePath($path = '')
    {
        return $this->basePath.($path ? DIRECTORY_SEPARATOR.$path : $path);
    }

    /**
     * Get the path to the bootstrap directory.
     *
     * @param  string  $path Optionally, a path to append to the bootstrap path
     * @return string
     */
    public function bootstrapPath($path = '')
    {
        return $this->basePath.DIRECTORY_SEPARATOR.'bootstrap'.($path ? DIRECTORY_SEPARATOR.$path : $path);
    }

    /**
     * Get the path to the application configuration files.
     *
     * @param  string  $path Optionally, a path to append to the config path
     * @return string
     */
    public function configPath($path = '')
    {
        return $this->basePath.DIRECTORY_SEPARATOR.'config'.($path ? DIRECTORY_SEPARATOR.$path : $path);
    }

    /**
     * Get the path to the database directory.
     *
     * @param  string  $path Optionally, a path to append to the database path
     * @return string
     */
    public function databasePath($path = '')
    {
        return ($this->databasePath ?: $this->basePath.DIRECTORY_SEPARATOR.'database').($path ? DIRECTORY_SEPARATOR.$path : $path);
    }

    /**
     * Set the database directory.
     *
     * @param  string  $path
     * @return $this
     */
    public function useDatabasePath($path)
    {
        $this->databasePath = $path;

        $this->instance('path.database', $path);

        return $this;
    }

    /**
     * Get the path to the language files.
     *
     * @return string
     */
    public function langPath()
    {
        return $this->resourcePath().DIRECTORY_SEPARATOR.'lang';
    }

    /**
     * Get the path to the public / web directory.
     *
     * @return string
     */
    public function publicPath()
    {
        return $this->basePath.DIRECTORY_SEPARATOR.'public';
    }

    /**
     * Get the path to the storage directory.
     *
     * @return string
     */
    public function storagePath()
    {
        return $this->storagePath ?: $this->basePath.DIRECTORY_SEPARATOR.'storage';
    }

    /**
     * Set the storage directory.
     *
     * @param  string  $path
     * @return $this
     */
    public function useStoragePath($path)
    {
        $this->storagePath = $path;

        $this->instance('path.storage', $path);

        return $this;
    }

    /**
     * Get the path to the resources directory.
     *
     * @param  string  $path
     * @return string
     */
    public function resourcePath($path = '')
    {
        return $this->basePath.DIRECTORY_SEPARATOR.'resources'.($path ? DIRECTORY_SEPARATOR.$path : $path);
    }

    /**
     * Get the path to the environment file directory.
     *
     * @return string
     */
    public function environmentPath()
    {
        return $this->environmentPath ?: $this->basePath;
    }

    /**
     * Set the directory for the environment file.
     *
     * @param  string  $path
     * @return $this
     */
    public function useEnvironmentPath($path)
    {
        $this->environmentPath = $path;

        return $this;
    }

    /**
     * Set the environment file to be loaded during bootstrapping.
     *
     * @param  string  $file
     * @return $this
     */
    public function loadEnvironmentFrom($file)
    {
        $this->environmentFile = $file;

        return $this;
    }

    /**
     * Get the environment file the application is using.
     *
     * @return string
     */
    public function environmentFile()
    {
        return $this->environmentFile ?: '.env';
    }

    /**
     * Get the fully qualified path to the environment file.
     *
     * @return string
     */
    public function environmentFilePath()
    {
        return $this->environmentPath().DIRECTORY_SEPARATOR.$this->environmentFile();
    }

    /**
     * Get or check the current application environment.
     *
     * @param  string|array  $environments
     * @return string|bool
     */
    public function environment(...$environments)
    {
        if (count($environments) > 0) {
            $patterns = is_array($environments[0]) ? $environments[0] : $environments;

            return Str::is($patterns, $this['env']);
        }

        return $this['env'];
    }

    /**
     * Determine if application is in local environment.
     *
     * @return bool
     */
    public function isLocal()
    {
        return $this['env'] === 'local';
    }

    /**
     * Determine if application is in production environment.
     *
     * @return bool
     */
    public function isProduction()
    {
        return $this['env'] === 'production';
    }

    /**
     * Detect the application's current environment.
     *
     * @param  \Closure  $callback
     * @return string
     */
    public function detectEnvironment(Closure $callback)
    {
        $args = $_SERVER['argv'] ?? null;

        return $this['env'] = (new EnvironmentDetector)->detect($callback, $args);
    }

    /**
     * Determine if the application is running in the console.
     *
     * @return bool
     */
    public function runningInConsole()
    {
        if ($this->isRunningInConsole === null) {
            $this->isRunningInConsole = Env::get('APP_RUNNING_IN_CONSOLE') ?? (\PHP_SAPI === 'cli' || \PHP_SAPI === 'phpdbg');
        }

        return $this->isRunningInConsole;
    }

    /**
     * Determine if the application is running unit tests.
     *
     * @return bool
     */
    public function runningUnitTests()
    {
        return $this['env'] === 'testing';
    }

    /**
     * Register all of the configured providers.
     *
     * @return void
     */
    public function registerConfiguredProviders()
    {
        $providers = Collection::make($this->config['app.providers'])
                        ->partition(function ($provider) {
                            return strpos($provider, 'Illuminate\\') === 0;
                        });

        $providers->splice(1, 0, [$this->make(PackageManifest::class)->providers()]);

        (new ProviderRepository($this, new Filesystem, $this->getCachedServicesPath()))
                    ->load($providers->collapse()->toArray());
    }

    /**
     * Register a service provider with the application.
     *
     * @param  \Illuminate\Support\ServiceProvider|string  $provider
     * @param  bool  $force
     * @return \Illuminate\Support\ServiceProvider
     */
    public function register($provider, $force = false)
    {
        if (($registered = $this->getProvider($provider)) && ! $force) {
            return $registered;
        }

        // If the given "provider" is a string, we will resolve it, passing in the
        // application instance automatically for the developer. This is simply
        // a more convenient way of specifying your service provider classes.
        if (is_string($provider)) {
            $provider = $this->resolveProvider($provider);
        }

        $provider->register();

        // If there are bindings / singletons set as properties on the provider we
        // will spin through them and register them with the application, which
        // serves as a convenience layer while registering a lot of bindings.
        if (property_exists($provider, 'bindings')) {
            foreach ($provider->bindings as $key => $value) {
                $this->bind($key, $value);
            }
        }

        if (property_exists($provider, 'singletons')) {
            foreach ($provider->singletons as $key => $value) {
                $this->singleton($key, $value);
            }
        }

        $this->markAsRegistered($provider);

        // If the application has already booted, we will call this boot method on
        // the provider class so it has an opportunity to do its boot logic and
        // will be ready for any usage by this developer's application logic.
        if ($this->isBooted()) {
            $this->bootProvider($provider);
        }

        return $provider;
    }

    /**
     * Get the registered service provider instance if it exists.
     *
     * @param  \Illuminate\Support\ServiceProvider|string  $provider
     * @return \Illuminate\Support\ServiceProvider|null
     */
    public function getProvider($provider)
    {
        return array_values($this->getProviders($provider))[0] ?? null;
    }

    /**
     * Get the registered service provider instances if any exist.
     *
     * @param  \Illuminate\Support\ServiceProvider|string  $provider
     * @return array
     */
    public function getProviders($provider)
    {
        $name = is_string($provider) ? $provider : get_class($provider);

        return Arr::where($this->serviceProviders, function ($value) use ($name) {
            return $value instanceof $name;
        });
    }

    /**
     * Resolve a service provider instance from the class name.
     *
     * @param  string  $provider
     * @return \Illuminate\Support\ServiceProvider
     */
    public function resolveProvider($provider)
    {
        return new $provider($this);
    }

    /**
     * Mark the given provider as registered.
     *
     * @param  \Illuminate\Support\ServiceProvider  $provider
     * @return void
     */
    protected function markAsRegistered($provider)
    {
        $this->serviceProviders[] = $provider;

        $this->loadedProviders[get_class($provider)] = true;
    }

    /**
     * Load and boot all of the remaining deferred providers.
     *
     * @return void
     */
    public function loadDeferredProviders()
    {
        // We will simply spin through each of the deferred providers and register each
        // one and boot them if the application has booted. This should make each of
        // the remaining services available to this application for immediate use.
        foreach ($this->deferredServices as $service => $provider) {
            $this->loadDeferredProvider($service);
        }

        $this->deferredServices = [];
    }

    /**
     * Load the provider for a deferred service.
     *
     * @param  string  $service
     * @return void
     */
    public function loadDeferredProvider($service)
    {
        if (! $this->isDeferredService($service)) {
            return;
        }

        $provider = $this->deferredServices[$service];

        // If the service provider has not already been loaded and registered we can
        // register it with the application and remove the service from this list
        // of deferred services, since it will already be loaded on subsequent.
        if (! isset($this->loadedProviders[$provider])) {
            $this->registerDeferredProvider($provider, $service);
        }
    }

    /**
     * Register a deferred provider and service.
     *
     * @param  string  $provider
     * @param  string|null  $service
     * @return void
     */
    public function registerDeferredProvider($provider, $service = null)
    {
        // Once the provider that provides the deferred service has been registered we
        // will remove it from our local list of the deferred services with related
        // providers so that this container does not try to resolve it out again.
        if ($service) {
            unset($this->deferredServices[$service]);
        }

        $this->register($instance = new $provider($this));

        if (! $this->isBooted()) {
            $this->booting(function () use ($instance) {
                $this->bootProvider($instance);
            });
        }
    }

    /**
     * Resolve the given type from the container.
     *
     * @param  string  $abstract
     * @param  array  $parameters
     * @return mixed
     */
    public function make($abstract, array $parameters = [])
    {
        $this->loadDeferredProviderIfNeeded($abstract = $this->getAlias($abstract));

        return parent::make($abstract, $parameters);
    }

    /**
     * Resolve the given type from the container.
     *
     * @param  string  $abstract
     * @param  array  $parameters
     * @param  bool  $raiseEvents
     * @return mixed
     */
    protected function resolve($abstract, $parameters = [], $raiseEvents = true)
    {
        $this->loadDeferredProviderIfNeeded($abstract = $this->getAlias($abstract));

        return parent::resolve($abstract, $parameters, $raiseEvents);
    }

    /**
     * Load the deferred provider if the given type is a deferred service and the instance has not been loaded.
     *
     * @param  string  $abstract
     * @return void
     */
    protected function loadDeferredProviderIfNeeded($abstract)
    {
        if ($this->isDeferredService($abstract) && ! isset($this->instances[$abstract])) {
            $this->loadDeferredProvider($abstract);
        }
    }

    /**
     * Determine if the given abstract type has been bound.
     *
     * @param  string  $abstract
     * @return bool
     */
    public function bound($abstract)
    {
        return $this->isDeferredService($abstract) || parent::bound($abstract);
    }

    /**
     * Determine if the application has booted.
     *
     * @return bool
     */
    public function isBooted()
    {
        return $this->booted;
    }

    /**
     * Boot the application's service providers.
     *
     * @return void
     */
    public function boot()
    {
        if ($this->isBooted()) {
            return;
        }

        // Once the application has booted we will also fire some "booted" callbacks
        // for any listeners that need to do work after this initial booting gets
        // finished. This is useful when ordering the boot-up processes we run.
        $this->fireAppCallbacks($this->bootingCallbacks);

        array_walk($this->serviceProviders, function ($p) {
            $this->bootProvider($p);
        });

        $this->booted = true;

        $this->fireAppCallbacks($this->bootedCallbacks);
    }

    /**
     * Boot the given service provider.
     *
     * @param  \Illuminate\Support\ServiceProvider  $provider
     * @return void
     */
    protected function bootProvider(ServiceProvider $provider)
    {
        $provider->callBootingCallbacks();

        if (method_exists($provider, 'boot')) {
            $this->call([$provider, 'boot']);
        }

        $provider->callBootedCallbacks();
    }

    /**
     * Register a new boot listener.
     *
     * @param  callable  $callback
     * @return void
     */
    public function booting($callback)
    {
        $this->bootingCallbacks[] = $callback;
    }

    /**
     * Register a new "booted" listener.
     *
     * @param  callable  $callback
     * @return void
     */
    public function booted($callback)
    {
        $this->bootedCallbacks[] = $callback;

        if ($this->isBooted()) {
            $this->fireAppCallbacks([$callback]);
        }
    }

    /**
     * Call the booting callbacks for the application.
     *
     * @param  callable[]  $callbacks
     * @return void
     */
    protected function fireAppCallbacks(array $callbacks)
    {
        foreach ($callbacks as $callback) {
            $callback($this);
        }
    }

    /**
     * {@inheritdoc}
     */
    public function handle(SymfonyRequest $request, int $type = self::MASTER_REQUEST, bool $catch = true)
    {
        return $this[HttpKernelContract::class]->handle(Request::createFromBase($request));
    }

    /**
     * Determine if middleware has been disabled for the application.
     *
     * @return bool
     */
    public function shouldSkipMiddleware()
    {
        return $this->bound('middleware.disable') &&
               $this->make('middleware.disable') === true;
    }

    /**
     * Get the path to the cached services.php file.
     *
     * @return string
     */
    public function getCachedServicesPath()
    {
        return $this->normalizeCachePath('APP_SERVICES_CACHE', 'cache/services.php');
    }

    /**
     * Get the path to the cached packages.php file.
     *
     * @return string
     */
    public function getCachedPackagesPath()
    {
        return $this->normalizeCachePath('APP_PACKAGES_CACHE', 'cache/packages.php');
    }

    /**
     * Determine if the application configuration is cached.
     *
     * @return bool
     */
    public function configurationIsCached()
    {
        return is_file($this->getCachedConfigPath());
    }

    /**
     * Get the path to the configuration cache file.
     *
     * @return string
     */
    public function getCachedConfigPath()
    {
        return $this->normalizeCachePath('APP_CONFIG_CACHE', 'cache/config.php');
    }

    /**
     * Determine if the application routes are cached.
     *
     * @return bool
     */
    public function routesAreCached()
    {
        return $this['files']->exists($this->getCachedRoutesPath());
    }

    /**
     * Get the path to the routes cache file.
     *
     * @return string
     */
    public function getCachedRoutesPath()
    {
        return $this->normalizeCachePath('APP_ROUTES_CACHE', 'cache/routes-v7.php');
    }

    /**
     * Determine if the application events are cached.
     *
     * @return bool
     */
    public function eventsAreCached()
    {
        return $this['files']->exists($this->getCachedEventsPath());
    }

    /**
     * Get the path to the events cache file.
     *
     * @return string
     */
    public function getCachedEventsPath()
    {
        return $this->normalizeCachePath('APP_EVENTS_CACHE', 'cache/events.php');
    }

    /**
     * Normalize a relative or absolute path to a cache file.
     *
     * @param  string  $key
     * @param  string  $default
     * @return string
     */
    protected function normalizeCachePath($key, $default)
    {
        if (is_null($env = Env::get($key))) {
            return $this->bootstrapPath($default);
        }

        return Str::startsWith($env, $this->absoluteCachePathPrefixes)
                ? $env
                : $this->basePath($env);
    }

    /**
     * Add new prefix to list of absolute path prefixes.
     *
     * @param  string  $prefix
     * @return $this
     */
    public function addAbsoluteCachePathPrefix($prefix)
    {
        $this->absoluteCachePathPrefixes[] = $prefix;

        return $this;
    }

    /**
     * Determine if the application is currently down for maintenance.
     *
     * @return bool
     */
    public function isDownForMaintenance()
    {
        return is_file($this->storagePath().'/framework/down');
    }

    /**
     * Throw an HttpException with the given data.
     *
     * @param  int  $code
     * @param  string  $message
     * @param  array  $headers
     * @return void
     *
     * @throws \Symfony\Component\HttpKernel\Exception\HttpException
     * @throws \Symfony\Component\HttpKernel\Exception\NotFoundHttpException
     */
    public function abort($code, $message = '', array $headers = [])
    {
        if ($code == 404) {
            throw new NotFoundHttpException($message);
        }

        throw new HttpException($code, $message, null, $headers);
    }

    /**
     * Register a terminating callback with the application.
     *
     * @param  callable|string  $callback
     * @return $this
     */
    public function terminating($callback)
    {
        $this->terminatingCallbacks[] = $callback;

        return $this;
    }

    /**
     * Terminate the application.
     *
     * @return void
     */
    public function terminate()
    {
        foreach ($this->terminatingCallbacks as $terminating) {
            $this->call($terminating);
        }
    }

    /**
     * Get the service providers that have been loaded.
     *
     * @return array
     */
    public function getLoadedProviders()
    {
        return $this->loadedProviders;
    }

    /**
     * Determine if the given service provider is loaded.
     *
     * @param  string  $provider
     * @return bool
     */
    public function providerIsLoaded(string $provider)
    {
        return isset($this->loadedProviders[$provider]);
    }

    /**
     * Get the application's deferred services.
     *
     * @return array
     */
    public function getDeferredServices()
    {
        return $this->deferredServices;
    }

    /**
     * Set the application's deferred services.
     *
     * @param  array  $services
     * @return void
     */
    public function setDeferredServices(array $services)
    {
        $this->deferredServices = $services;
    }

    /**
     * Add an array of services to the application's deferred services.
     *
     * @param  array  $services
     * @return void
     */
    public function addDeferredServices(array $services)
    {
        $this->deferredServices = array_merge($this->deferredServices, $services);
    }

    /**
     * Determine if the given service is a deferred service.
     *
     * @param  string  $service
     * @return bool
     */
    public function isDeferredService($service)
    {
        return isset($this->deferredServices[$service]);
    }

    /**
     * Configure the real-time facade namespace.
     *
     * @param  string  $namespace
     * @return void
     */
    public function provideFacades($namespace)
    {
        AliasLoader::setFacadeNamespace($namespace);
    }

    /**
     * Get the current application locale.
     *
     * @return string
     */
    public function getLocale()
    {
        return $this['config']->get('app.locale');
    }

    /**
     * Get the current application locale.
     *
     * @return string
     */
    public function currentLocale()
    {
        return $this->getLocale();
    }

    /**
     * Get the current application fallback locale.
     *
     * @return string
     */
    public function getFallbackLocale()
    {
        return $this['config']->get('app.fallback_locale');
    }

    /**
     * Set the current application locale.
     *
     * @param  string  $locale
     * @return void
     */
    public function setLocale($locale)
    {
        $this['config']->set('app.locale', $locale);

        $this['translator']->setLocale($locale);

        $this['events']->dispatch(new LocaleUpdated($locale));
    }

    /**
     * Set the current application fallback locale.
     *
     * @param  string  $fallbackLocale
     * @return void
     */
    public function setFallbackLocale($fallbackLocale)
    {
        $this['config']->set('app.fallback_locale', $fallbackLocale);

        $this['translator']->setFallback($fallbackLocale);
    }

    /**
     * Determine if application locale is the given locale.
     *
     * @param  string  $locale
     * @return bool
     */
    public function isLocale($locale)
    {
        return $this->getLocale() == $locale;
    }

    /**
     * Register the core class aliases in the container.
     *
     * @return void
     */
    public function registerCoreContainerAliases()
    {
        foreach ([
            'app'                  => [self::class, \Illuminate\Contracts\Container\Container::class, \Illuminate\Contracts\Foundation\Application::class, \Psr\Container\ContainerInterface::class],
            'auth'                 => [\Illuminate\Auth\AuthManager::class, \Illuminate\Contracts\Auth\Factory::class],
            'auth.driver'          => [\Illuminate\Contracts\Auth\Guard::class],
            'blade.compiler'       => [\Illuminate\View\Compilers\BladeCompiler::class],
            'cache'                => [\Illuminate\Cache\CacheManager::class, \Illuminate\Contracts\Cache\Factory::class],
            'cache.store'          => [\Illuminate\Cache\Repository::class, \Illuminate\Contracts\Cache\Repository::class, \Psr\SimpleCache\CacheInterface::class],
            'cache.psr6'           => [\Symfony\Component\Cache\Adapter\Psr16Adapter::class, \Symfony\Component\Cache\Adapter\AdapterInterface::class, \Psr\Cache\CacheItemPoolInterface::class],
            'config'               => [\Illuminate\Config\Repository::class, \Illuminate\Contracts\Config\Repository::class],
            'cookie'               => [\Illuminate\Cookie\CookieJar::class, \Illuminate\Contracts\Cookie\Factory::class, \Illuminate\Contracts\Cookie\QueueingFactory::class],
            'encrypter'            => [\Illuminate\Encryption\Encrypter::class, \Illuminate\Contracts\Encryption\Encrypter::class],
            'db'                   => [\Illuminate\Database\DatabaseManager::class, \Illuminate\Database\ConnectionResolverInterface::class],
            'db.connection'        => [\Illuminate\Database\Connection::class, \Illuminate\Database\ConnectionInterface::class],
            'events'               => [\Illuminate\Events\Dispatcher::class, \Illuminate\Contracts\Events\Dispatcher::class],
            'files'                => [\Illuminate\Filesystem\Filesystem::class],
            'filesystem'           => [\Illuminate\Filesystem\FilesystemManager::class, \Illuminate\Contracts\Filesystem\Factory::class],
            'filesystem.disk'      => [\Illuminate\Contracts\Filesystem\Filesystem::class],
            'filesystem.cloud'     => [\Illuminate\Contracts\Filesystem\Cloud::class],
            'hash'                 => [\Illuminate\Hashing\HashManager::class],
            'hash.driver'          => [\Illuminate\Contracts\Hashing\Hasher::class],
            'translator'           => [\Illuminate\Translation\Translator::class, \Illuminate\Contracts\Translation\Translator::class],
            'log'                  => [\Illuminate\Log\LogManager::class, \Psr\Log\LoggerInterface::class],
            'mail.manager'         => [\Illuminate\Mail\MailManager::class, \Illuminate\Contracts\Mail\Factory::class],
            'mailer'               => [\Illuminate\Mail\Mailer::class, \Illuminate\Contracts\Mail\Mailer::class, \Illuminate\Contracts\Mail\MailQueue::class],
            'auth.password'        => [\Illuminate\Auth\Passwords\PasswordBrokerManager::class, \Illuminate\Contracts\Auth\PasswordBrokerFactory::class],
            'auth.password.broker' => [\Illuminate\Auth\Passwords\PasswordBroker::class, \Illuminate\Contracts\Auth\PasswordBroker::class],
            'queue'                => [\Illuminate\Queue\QueueManager::class, \Illuminate\Contracts\Queue\Factory::class, \Illuminate\Contracts\Queue\Monitor::class],
            'queue.connection'     => [\Illuminate\Contracts\Queue\Queue::class],
            'queue.failer'         => [\Illuminate\Queue\Failed\FailedJobProviderInterface::class],
            'redirect'             => [\Illuminate\Routing\Redirector::class],
            'redis'                => [\Illuminate\Redis\RedisManager::class, \Illuminate\Contracts\Redis\Factory::class],
            'redis.connection'     => [\Illuminate\Redis\Connections\Connection::class, \Illuminate\Contracts\Redis\Connection::class],
            'request'              => [\Illuminate\Http\Request::class, \Symfony\Component\HttpFoundation\Request::class],
            'router'               => [\Illuminate\Routing\Router::class, \Illuminate\Contracts\Routing\Registrar::class, \Illuminate\Contracts\Routing\BindingRegistrar::class],
            'session'              => [\Illuminate\Session\SessionManager::class],
            'session.store'        => [\Illuminate\Session\Store::class, \Illuminate\Contracts\Session\Session::class],
            'url'                  => [\Illuminate\Routing\UrlGenerator::class, \Illuminate\Contracts\Routing\UrlGenerator::class],
            'validator'            => [\Illuminate\Validation\Factory::class, \Illuminate\Contracts\Validation\Factory::class],
            'view'                 => [\Illuminate\View\Factory::class, \Illuminate\Contracts\View\Factory::class],
        ] as $key => $aliases) {
            foreach ($aliases as $alias) {
                $this->alias($key, $alias);
            }
        }
    }

    /**
     * Flush the container of all bindings and resolved instances.
     *
     * @return void
     */
    public function flush()
    {
        parent::flush();

        $this->buildStack = [];
        $this->loadedProviders = [];
        $this->bootedCallbacks = [];
        $this->bootingCallbacks = [];
        $this->deferredServices = [];
        $this->reboundCallbacks = [];
        $this->serviceProviders = [];
        $this->resolvingCallbacks = [];
        $this->terminatingCallbacks = [];
        $this->beforeResolvingCallbacks = [];
        $this->afterResolvingCallbacks = [];
        $this->globalBeforeResolvingCallbacks = [];
        $this->globalResolvingCallbacks = [];
        $this->globalAfterResolvingCallbacks = [];
    }

    /**
     * Get the application namespace.
     *
     * @return string
     *
     * @throws \RuntimeException
     */
    public function getNamespace()
    {
        if (! is_null($this->namespace)) {
            return $this->namespace;
        }

        $composer = json_decode(file_get_contents($this->basePath('composer.json')), true);

        foreach ((array) data_get($composer, 'autoload.psr-4') as $namespace => $path) {
            foreach ((array) $path as $pathChoice) {
                if (realpath($this->path()) === realpath($this->basePath($pathChoice))) {
                    return $this->namespace = $namespace;
                }
            }
        }

        throw new RuntimeException('Unable to detect application namespace.');
    }
}<|MERGE_RESOLUTION|>--- conflicted
+++ resolved
@@ -33,11 +33,7 @@
      *
      * @var string
      */
-<<<<<<< HEAD
-    const VERSION = '8.21.0';
-=======
-    const VERSION = '6.20.10';
->>>>>>> 88dced8f
+    const VERSION = '8.22.0';
 
     /**
      * The base path for the Laravel installation.
