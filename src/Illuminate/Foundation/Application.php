--- conflicted
+++ resolved
@@ -35,11 +35,7 @@
      *
      * @var string
      */
-<<<<<<< HEAD
-    const VERSION = '9.x-dev';
-=======
-    const VERSION = '8.83.0';
->>>>>>> 29bc8779
+    const VERSION = '9.0.0';
 
     /**
      * The base path for the Laravel installation.
