--- conflicted
+++ resolved
@@ -45,11 +45,7 @@
      *
      * @var string
      */
-<<<<<<< HEAD
     const VERSION = '12.x-dev';
-=======
-    const VERSION = '11.38.1';
->>>>>>> 297652d9
 
     /**
      * The base path for the Laravel installation.
