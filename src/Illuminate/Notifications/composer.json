--- conflicted
+++ resolved
@@ -14,8 +14,7 @@
         }
     ],
     "require": {
-<<<<<<< HEAD
-        "php": "^7.3",
+        "php": "^7.3|^8.0",
         "illuminate/broadcasting": "^8.0",
         "illuminate/bus": "^8.0",
         "illuminate/collections": "^8.0",
@@ -25,17 +24,6 @@
         "illuminate/mail": "^8.0",
         "illuminate/queue": "^8.0",
         "illuminate/support": "^8.0"
-=======
-        "php": "^7.2.5|^8.0",
-        "illuminate/broadcasting": "^7.0",
-        "illuminate/bus": "^7.0",
-        "illuminate/container": "^7.0",
-        "illuminate/contracts": "^7.0",
-        "illuminate/filesystem": "^7.0",
-        "illuminate/mail": "^7.0",
-        "illuminate/queue": "^7.0",
-        "illuminate/support": "^7.0"
->>>>>>> e5603f26
     },
     "autoload": {
         "psr-4": {
