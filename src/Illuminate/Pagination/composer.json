--- conflicted
+++ resolved
@@ -14,19 +14,11 @@
         }
     ],
     "require": {
-<<<<<<< HEAD
         "php": "^8.1",
-        "ext-json": "*",
+        "ext-filter": "*",
         "illuminate/collections": "^10.0",
         "illuminate/contracts": "^10.0",
         "illuminate/support": "^10.0"
-=======
-        "php": "^8.0.2",
-        "ext-filter": "*",
-        "illuminate/collections": "^9.0",
-        "illuminate/contracts": "^9.0",
-        "illuminate/support": "^9.0"
->>>>>>> 1f600818
     },
     "autoload": {
         "psr-4": {
