<?php

namespace Illuminate\Contracts\Container;

use Closure;
use Psr\Container\ContainerInterface;

interface Container extends ContainerInterface
{
    /**
     * {@inheritdoc}
     *
     * @template TClass of object
     *
     * @param  string|class-string<TClass>  $id
     * @return ($id is class-string<TClass> ? TClass : mixed)
     */
    public function get(string $id);

    /**
     * Determine if the given abstract type has been bound.
     *
     * @param  string  $abstract
     * @return bool
     */
    public function bound($abstract);

    /**
     * Alias a type to a different name.
     *
     * @param  string  $abstract
     * @param  string  $alias
     * @return void
     *
     * @throws \LogicException
     */
    public function alias($abstract, $alias);

    /**
     * Assign a set of tags to a given binding.
     *
     * @param  array|string  $abstracts
     * @param  array|mixed  ...$tags
     * @return void
     */
    public function tag($abstracts, $tags);

    /**
     * Resolve all of the bindings for a given tag.
     *
     * @param  string  $tag
     * @return iterable
     */
    public function tagged($tag);

    /**
     * Register a binding with the container.
     *
     * @param  string  $abstract
     * @param  \Closure|string|null  $concrete
     * @param  bool  $shared
     * @return void
     */
    public function bind($abstract, $concrete = null, $shared = false);

    /**
     * Bind a callback to resolve with Container::call.
     *
     * @param  array|string  $method
     * @param  \Closure  $callback
     * @return void
     */
    public function bindMethod($method, $callback);

    /**
     * Register a binding if it hasn't already been registered.
     *
     * @param  string  $abstract
     * @param  \Closure|string|null  $concrete
     * @param  bool  $shared
     * @return void
     */
    public function bindIf($abstract, $concrete = null, $shared = false);

    /**
     * Register a shared binding in the container.
     *
     * @param  string  $abstract
     * @param  \Closure|string|null  $concrete
     * @return void
     */
    public function singleton($abstract, $concrete = null);

    /**
     * Register a shared binding if it hasn't already been registered.
     *
     * @param  string  $abstract
     * @param  \Closure|string|null  $concrete
     * @return void
     */
    public function singletonIf($abstract, $concrete = null);

    /**
     * Register a scoped binding in the container.
     *
     * @param  string  $abstract
     * @param  \Closure|string|null  $concrete
     * @return void
     */
    public function scoped($abstract, $concrete = null);

    /**
     * Register a scoped binding if it hasn't already been registered.
     *
     * @param  string  $abstract
     * @param  \Closure|string|null  $concrete
     * @return void
     */
    public function scopedIf($abstract, $concrete = null);

    /**
     * "Extend" an abstract type in the container.
     *
     * @param  string  $abstract
     * @param  \Closure  $closure
     * @return void
     *
     * @throws \InvalidArgumentException
     */
    public function extend($abstract, Closure $closure);

    /**
     * Register an existing instance as shared in the container.
     *
<<<<<<< HEAD
     * @template TInstance
=======
     * @template TInstance of mixed
>>>>>>> 006375ba
     *
     * @param  string  $abstract
     * @param  TInstance  $instance
     * @return TInstance
     */
    public function instance($abstract, $instance);

    /**
     * Add a contextual binding to the container.
     *
     * @param  string  $concrete
     * @param  string  $abstract
     * @param  \Closure|string  $implementation
     * @return void
     */
    public function addContextualBinding($concrete, $abstract, $implementation);

    /**
     * Define a contextual binding.
     *
     * @param  string|array  $concrete
     * @return \Illuminate\Contracts\Container\ContextualBindingBuilder
     */
    public function when($concrete);

    /**
     * Get a closure to resolve the given type from the container.
     *
     * @template TClass of object
     *
     * @param  string|class-string<TClass>  $abstract
     * @return ($abstract is class-string<TClass> ? \Closure(): TClass : \Closure(): mixed)
     */
    public function factory($abstract);

    /**
     * Flush the container of all bindings and resolved instances.
     *
     * @return void
     */
    public function flush();

    /**
     * Resolve the given type from the container.
     *
     * @template TClass of object
     *
     * @param  string|class-string<TClass>  $abstract
     * @param  array  $parameters
     * @return ($abstract is class-string<TClass> ? TClass : mixed)
     *
     * @throws \Illuminate\Contracts\Container\BindingResolutionException
     */
    public function make($abstract, array $parameters = []);

    /**
     * Call the given Closure / class@method and inject its dependencies.
     *
     * @param  callable|string  $callback
     * @param  array  $parameters
     * @param  string|null  $defaultMethod
     * @return mixed
     */
    public function call($callback, array $parameters = [], $defaultMethod = null);

    /**
     * Determine if the given abstract type has been resolved.
     *
     * @param  string  $abstract
     * @return bool
     */
    public function resolved($abstract);

    /**
     * Register a new before resolving callback.
     *
     * @param  \Closure|string  $abstract
     * @param  \Closure|null  $callback
     * @return void
     */
    public function beforeResolving($abstract, ?Closure $callback = null);

    /**
     * Register a new resolving callback.
     *
     * @param  \Closure|string  $abstract
     * @param  \Closure|null  $callback
     * @return void
     */
    public function resolving($abstract, ?Closure $callback = null);

    /**
     * Register a new after resolving callback.
     *
     * @param  \Closure|string  $abstract
     * @param  \Closure|null  $callback
     * @return void
     */
    public function afterResolving($abstract, ?Closure $callback = null);
}<|MERGE_RESOLUTION|>--- conflicted
+++ resolved
@@ -132,11 +132,7 @@
     /**
      * Register an existing instance as shared in the container.
      *
-<<<<<<< HEAD
-     * @template TInstance
-=======
      * @template TInstance of mixed
->>>>>>> 006375ba
      *
      * @param  string  $abstract
      * @param  TInstance  $instance
