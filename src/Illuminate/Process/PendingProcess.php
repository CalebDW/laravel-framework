--- conflicted
+++ resolved
@@ -350,13 +350,8 @@
      */
     protected function fakeFor(string $command)
     {
-<<<<<<< HEAD
-        return collect($this->fakeHandlers)
+        return (new Collection($this->fakeHandlers))
                 ->first(fn ($handler, $pattern) => Str::is($pattern, $command));
-=======
-        return (new Collection($this->fakeHandlers))
-                ->first(fn ($handler, $pattern) => $pattern === '*' || Str::is($pattern, $command));
->>>>>>> 7db7ea95
     }
 
     /**
