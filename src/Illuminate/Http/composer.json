{
    "name": "illuminate/http",
    "description": "The Illuminate Http package.",
    "license": "MIT",
    "homepage": "https://laravel.com",
    "support": {
        "issues": "https://github.com/laravel/framework/issues",
        "source": "https://github.com/laravel/framework"
    },
    "authors": [
        {
            "name": "Taylor Otwell",
            "email": "taylor@laravel.com"
        }
    ],
    "require": {
<<<<<<< HEAD
        "php": "^8.1",
        "ext-json": "*",
        "fruitcake/php-cors": "^1.2",
        "illuminate/collections": "^10.0",
        "illuminate/macroable": "^10.0",
        "illuminate/session": "^10.0",
        "illuminate/support": "^10.0",
        "symfony/http-foundation": "^6.2",
        "symfony/http-kernel": "^6.2",
        "symfony/mime": "^6.2"
=======
        "php": "^8.0.2",
        "ext-filter": "*",
        "fruitcake/php-cors": "^1.2",
        "guzzlehttp/uri-template": "^1.0",
        "illuminate/collections": "^9.0",
        "illuminate/macroable": "^9.0",
        "illuminate/session": "^9.0",
        "illuminate/support": "^9.0",
        "symfony/http-foundation": "^6.0",
        "symfony/http-kernel": "^6.0",
        "symfony/mime": "^6.0"
>>>>>>> 1f600818
    },
    "autoload": {
        "psr-4": {
            "Illuminate\\Http\\": ""
        }
    },
    "suggest": {
        "ext-gd": "Required to use Illuminate\\Http\\Testing\\FileFactory::image().",
        "guzzlehttp/guzzle": "Required to use the HTTP Client (^7.5)."
    },
    "extra": {
        "branch-alias": {
            "dev-master": "10.x-dev"
        }
    },
    "config": {
        "sort-packages": true
    },
    "minimum-stability": "dev"
}<|MERGE_RESOLUTION|>--- conflicted
+++ resolved
@@ -14,10 +14,10 @@
         }
     ],
     "require": {
-<<<<<<< HEAD
         "php": "^8.1",
-        "ext-json": "*",
+        "ext-filter": "*",
         "fruitcake/php-cors": "^1.2",
+        "guzzlehttp/uri-template": "^1.0",
         "illuminate/collections": "^10.0",
         "illuminate/macroable": "^10.0",
         "illuminate/session": "^10.0",
@@ -25,19 +25,6 @@
         "symfony/http-foundation": "^6.2",
         "symfony/http-kernel": "^6.2",
         "symfony/mime": "^6.2"
-=======
-        "php": "^8.0.2",
-        "ext-filter": "*",
-        "fruitcake/php-cors": "^1.2",
-        "guzzlehttp/uri-template": "^1.0",
-        "illuminate/collections": "^9.0",
-        "illuminate/macroable": "^9.0",
-        "illuminate/session": "^9.0",
-        "illuminate/support": "^9.0",
-        "symfony/http-foundation": "^6.0",
-        "symfony/http-kernel": "^6.0",
-        "symfony/mime": "^6.0"
->>>>>>> 1f600818
     },
     "autoload": {
         "psr-4": {
