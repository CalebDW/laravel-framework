--- conflicted
+++ resolved
@@ -698,17 +698,4 @@
             return $this->route($key);
         });
     }
-<<<<<<< HEAD
-
-    /**
-     * {@inheritdoc}
-     */
-    public function __clone()
-    {
-        parent::__clone();
-
-        $this->headers = clone $this->headers;
-    }
-=======
->>>>>>> bda14288
 }