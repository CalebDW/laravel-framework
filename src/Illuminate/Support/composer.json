--- conflicted
+++ resolved
@@ -19,19 +19,10 @@
         "ext-filter": "*",
         "ext-mbstring": "*",
         "doctrine/inflector": "^2.0",
-<<<<<<< HEAD
         "illuminate/collections": "^11.0",
         "illuminate/conditionable": "^11.0",
         "illuminate/contracts": "^11.0",
         "illuminate/macroable": "^11.0",
-        "nesbot/carbon": "^2.62.1",
-=======
-        "illuminate/collections": "^10.0",
-        "illuminate/conditionable": "^10.0",
-        "illuminate/contracts": "^10.0",
-        "illuminate/macroable": "^10.0",
-        "nesbot/carbon": "^2.67",
->>>>>>> 56d59a7a
         "voku/portable-ascii": "^2.0"
     },
     "conflict": {
