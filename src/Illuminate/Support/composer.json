{
    "name": "illuminate/support",
    "description": "The Illuminate Support package.",
    "license": "MIT",
    "homepage": "https://laravel.com",
    "support": {
        "issues": "https://github.com/laravel/framework/issues",
        "source": "https://github.com/laravel/framework"
    },
    "authors": [
        {
            "name": "Taylor Otwell",
            "email": "taylor@laravel.com"
        }
    ],
    "require": {
<<<<<<< HEAD
        "php": "^8.1",
        "ext-json": "*",
=======
        "php": "^8.0.2",
        "ext-ctype": "*",
        "ext-filter": "*",
>>>>>>> 1f600818
        "ext-mbstring": "*",
        "doctrine/inflector": "^2.0",
        "illuminate/collections": "^10.0",
        "illuminate/conditionable": "^10.0",
        "illuminate/contracts": "^10.0",
        "illuminate/macroable": "^10.0",
        "nesbot/carbon": "^2.62.1",
        "voku/portable-ascii": "^2.0"
    },
    "conflict": {
        "tightenco/collect": "<5.5.33"
    },
    "autoload": {
        "psr-4": {
            "Illuminate\\Support\\": ""
        },
        "files": [
            "helpers.php"
        ]
    },
    "extra": {
        "branch-alias": {
            "dev-master": "10.x-dev"
        }
    },
    "suggest": {
        "illuminate/filesystem": "Required to use the composer class (^10.0).",
        "league/commonmark": "Required to use Str::markdown() and Stringable::markdown() (^2.0.2).",
        "ramsey/uuid": "Required to use Str::uuid() (^4.7).",
        "symfony/process": "Required to use the composer class (^6.2).",
        "symfony/uid": "Required to use Str::ulid() (^6.2).",
        "symfony/var-dumper": "Required to use the dd function (^6.2).",
        "vlucas/phpdotenv": "Required to use the Env class and env helper (^5.4.1)."
    },
    "config": {
        "sort-packages": true
    },
    "minimum-stability": "dev"
}<|MERGE_RESOLUTION|>--- conflicted
+++ resolved
@@ -14,14 +14,9 @@
         }
     ],
     "require": {
-<<<<<<< HEAD
         "php": "^8.1",
-        "ext-json": "*",
-=======
-        "php": "^8.0.2",
         "ext-ctype": "*",
         "ext-filter": "*",
->>>>>>> 1f600818
         "ext-mbstring": "*",
         "doctrine/inflector": "^2.0",
         "illuminate/collections": "^10.0",
