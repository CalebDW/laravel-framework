<?php

namespace Illuminate\Tests\Filesystem;

use PHPUnit\Framework\TestCase;
use League\Flysystem\Filesystem;
use League\Flysystem\Adapter\Local;
use Illuminate\Filesystem\FilesystemAdapter;
use Symfony\Component\HttpFoundation\StreamedResponse;
use Illuminate\Contracts\Filesystem\FileExistsException;
use Illuminate\Contracts\Filesystem\FileNotFoundException;

class FilesystemAdapterTest extends TestCase
{
    private $tempDir;
    private $filesystem;

    public function setUp()
    {
        $this->tempDir = __DIR__.'/tmp';
        $this->filesystem = new Filesystem(new Local($this->tempDir));
    }

    public function tearDown()
    {
        $filesystem = new Filesystem(new Local(dirname($this->tempDir)));
        $filesystem->deleteDir(basename($this->tempDir));
    }

    public function testResponse()
    {
        $this->filesystem->write('file.txt', 'Hello World');
        $files = new FilesystemAdapter($this->filesystem);
        $response = $files->response('file.txt');

        ob_start();
        $response->sendContent();
        $content = ob_get_clean();

        $this->assertInstanceOf(StreamedResponse::class, $response);
        $this->assertEquals('Hello World', $content);
<<<<<<< HEAD
        $this->assertEquals('inline; filename=file.txt', $response->headers->get('content-disposition'));
=======
        // $this->assertEquals('inline; filename="file.txt"', $response->headers->get('content-disposition'));
>>>>>>> 6d000a81
    }

    public function testDownload()
    {
        $this->filesystem->write('file.txt', 'Hello World');
        $files = new FilesystemAdapter($this->filesystem);
        $response = $files->download('file.txt', 'hello.txt');
        $this->assertInstanceOf(StreamedResponse::class, $response);
<<<<<<< HEAD
        $this->assertEquals('attachment; filename=hello.txt', $response->headers->get('content-disposition'));
=======
        // $this->assertEquals('attachment; filename="hello.txt"', $response->headers->get('content-disposition'));
>>>>>>> 6d000a81
    }

    public function testExists()
    {
        $this->filesystem->write('file.txt', 'Hello World');
        $filesystemAdapter = new FilesystemAdapter($this->filesystem);
        $this->assertTrue($filesystemAdapter->exists('file.txt'));
    }

    public function testPath()
    {
        $this->filesystem->write('file.txt', 'Hello World');
        $filesystemAdapter = new FilesystemAdapter($this->filesystem);
        $this->assertEquals($this->tempDir.'/file.txt', $filesystemAdapter->path('file.txt'));
    }

    public function testGet()
    {
        $this->filesystem->write('file.txt', 'Hello World');
        $filesystemAdapter = new FilesystemAdapter($this->filesystem);
        $this->assertEquals('Hello World', $filesystemAdapter->get('file.txt'));
    }

    public function testGetFileNotFound()
    {
        $filesystemAdapter = new FilesystemAdapter($this->filesystem);
        $this->expectException(FileNotFoundException::class);
        $filesystemAdapter->get('file.txt');
    }

    public function testPut()
    {
        $filesystemAdapter = new FilesystemAdapter($this->filesystem);
        $filesystemAdapter->put('file.txt', 'Something inside');
        $this->assertStringEqualsFile($this->tempDir.'/file.txt', 'Something inside');
    }

    public function testPrepend()
    {
        file_put_contents($this->tempDir.'/file.txt', 'World');
        $filesystemAdapter = new FilesystemAdapter($this->filesystem);
        $filesystemAdapter->prepend('file.txt', 'Hello ');
        $this->assertStringEqualsFile($this->tempDir.'/file.txt', "Hello \nWorld");
    }

    public function testAppend()
    {
        file_put_contents($this->tempDir.'/file.txt', 'Hello ');
        $filesystemAdapter = new FilesystemAdapter($this->filesystem);
        $filesystemAdapter->append('file.txt', 'Moon');
        $this->assertStringEqualsFile($this->tempDir.'/file.txt', "Hello \nMoon");
    }

    public function testDelete()
    {
        file_put_contents($this->tempDir.'/file.txt', 'Hello World');
        $filesystemAdapter = new FilesystemAdapter($this->filesystem);
        $this->assertTrue($filesystemAdapter->delete('file.txt'));
        $this->assertFalse(file_exists($this->tempDir.'/file.txt'));
    }

    public function testDeleteReturnsFalseWhenFileNotFound()
    {
        $filesystemAdapter = new FilesystemAdapter($this->filesystem);
        $this->assertFalse($filesystemAdapter->delete('file.txt'));
    }

    public function testCopy()
    {
        $data = '33232';
        mkdir($this->tempDir.'/foo');
        file_put_contents($this->tempDir.'/foo/foo.txt', $data);

        $filesystemAdapter = new FilesystemAdapter($this->filesystem);
        $filesystemAdapter->copy('/foo/foo.txt', '/foo/foo2.txt');

        $this->assertFileExists($this->tempDir.'/foo/foo.txt');
        $this->assertEquals($data, file_get_contents($this->tempDir.'/foo/foo.txt'));

        $this->assertFileExists($this->tempDir.'/foo/foo2.txt');
        $this->assertEquals($data, file_get_contents($this->tempDir.'/foo/foo2.txt'));
    }

    public function testMove()
    {
        $data = '33232';
        mkdir($this->tempDir.'/foo');
        file_put_contents($this->tempDir.'/foo/foo.txt', $data);

        $filesystemAdapter = new FilesystemAdapter($this->filesystem);
        $filesystemAdapter->move('/foo/foo.txt', '/foo/foo2.txt');

        $this->assertFileNotExists($this->tempDir.'/foo/foo.txt');

        $this->assertFileExists($this->tempDir.'/foo/foo2.txt');
        $this->assertEquals($data, file_get_contents($this->tempDir.'/foo/foo2.txt'));
    }

    public function testStream()
    {
        $this->filesystem->write('file.txt', $original_content = 'Hello World');
        $filesystemAdapter = new FilesystemAdapter($this->filesystem);
        $readStream = $filesystemAdapter->readStream('file.txt');
        $filesystemAdapter->writeStream('copy.txt', $readStream);
        $this->assertEquals($original_content, $filesystemAdapter->get('copy.txt'));
    }

    public function testStreamBetweenFilesystems()
    {
        $secondFilesystem = new Filesystem(new Local($this->tempDir.'/second'));
        $this->filesystem->write('file.txt', $original_content = 'Hello World');
        $filesystemAdapter = new FilesystemAdapter($this->filesystem);
        $secondFilesystemAdapter = new FilesystemAdapter($secondFilesystem);
        $readStream = $filesystemAdapter->readStream('file.txt');
        $secondFilesystemAdapter->writeStream('copy.txt', $readStream);
        $this->assertEquals($original_content, $secondFilesystemAdapter->get('copy.txt'));
    }

    public function testStreamToExistingFileThrows()
    {
        $this->expectException(FileExistsException::class);
        $this->filesystem->write('file.txt', 'Hello World');
        $this->filesystem->write('existing.txt', 'Dear Kate');
        $filesystemAdapter = new FilesystemAdapter($this->filesystem);
        $readStream = $filesystemAdapter->readStream('file.txt');
        $filesystemAdapter->writeStream('existing.txt', $readStream);
    }

    public function testReadStreamNonExistentFileThrows()
    {
        $this->expectException(FileNotFoundException::class);
        $filesystemAdapter = new FilesystemAdapter($this->filesystem);
        $filesystemAdapter->readStream('nonexistent.txt');
    }

    public function testStreamInvalidResourceThrows()
    {
        $this->expectException(\InvalidArgumentException::class);
        $filesystemAdapter = new FilesystemAdapter($this->filesystem);
        $filesystemAdapter->writeStream('file.txt', 'foo bar');
    }
}<|MERGE_RESOLUTION|>--- conflicted
+++ resolved
@@ -39,11 +39,7 @@
 
         $this->assertInstanceOf(StreamedResponse::class, $response);
         $this->assertEquals('Hello World', $content);
-<<<<<<< HEAD
-        $this->assertEquals('inline; filename=file.txt', $response->headers->get('content-disposition'));
-=======
         // $this->assertEquals('inline; filename="file.txt"', $response->headers->get('content-disposition'));
->>>>>>> 6d000a81
     }
 
     public function testDownload()
@@ -52,11 +48,7 @@
         $files = new FilesystemAdapter($this->filesystem);
         $response = $files->download('file.txt', 'hello.txt');
         $this->assertInstanceOf(StreamedResponse::class, $response);
-<<<<<<< HEAD
-        $this->assertEquals('attachment; filename=hello.txt', $response->headers->get('content-disposition'));
-=======
         // $this->assertEquals('attachment; filename="hello.txt"', $response->headers->get('content-disposition'));
->>>>>>> 6d000a81
     }
 
     public function testExists()
