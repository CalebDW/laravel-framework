<?php

namespace Illuminate\Tests\Database;

use BadMethodCallException;
use Closure;
use Illuminate\Database\ConnectionInterface;
use Illuminate\Database\ConnectionResolverInterface;
use Illuminate\Database\Eloquent\Builder;
use Illuminate\Database\Eloquent\Collection;
use Illuminate\Database\Eloquent\Model;
use Illuminate\Database\Eloquent\ModelNotFoundException;
use Illuminate\Database\Eloquent\RelationNotFoundException;
use Illuminate\Database\Eloquent\SoftDeletes;
use Illuminate\Database\Query\Builder as BaseBuilder;
use Illuminate\Database\Query\Grammars\Grammar;
use Illuminate\Database\Query\Processors\Processor;
use Illuminate\Support\Carbon;
use Illuminate\Support\Collection as BaseCollection;
use Mockery as m;
use PHPUnit\Framework\TestCase;
use stdClass;

class DatabaseEloquentBuilderTest extends TestCase
{
    protected function tearDown(): void
    {
        m::close();
    }

    public function testFindMethod()
    {
        $builder = m::mock(Builder::class.'[first]', [$this->getMockQueryBuilder()]);
        $model = $this->getMockModel();
        $builder->setModel($model);
        $model->shouldReceive('getKeyType')->once()->andReturn('int');
        $builder->getQuery()->shouldReceive('where')->once()->with('foo_table.foo', '=', 'bar');
        $builder->shouldReceive('first')->with(['column'])->andReturn('baz');

        $result = $builder->find('bar', ['column']);
        $this->assertSame('baz', $result);
    }

    public function testFindManyMethod()
    {
        // ids are not empty
        $builder = m::mock(Builder::class.'[get]', [$this->getMockQueryBuilder()]);
        $builder->setModel($this->getMockModel());
        $builder->getQuery()->shouldReceive('whereIn')->once()->with('foo_table.foo', ['one', 'two']);
        $builder->shouldReceive('get')->with(['column'])->andReturn(['baz']);

        $result = $builder->findMany(['one', 'two'], ['column']);
        $this->assertEquals(['baz'], $result);

        // ids are empty array
        $builder = m::mock(Builder::class.'[get]', [$this->getMockQueryBuilder()]);
        $model = $this->getMockModel();
        $model->shouldReceive('newCollection')->once()->withNoArgs()->andReturn('emptycollection');
        $builder->setModel($model);
        $builder->getQuery()->shouldNotReceive('whereIn');
        $builder->shouldNotReceive('get');

        $result = $builder->findMany([], ['column']);
        $this->assertSame('emptycollection', $result);

        // ids are empty collection
        $builder = m::mock(Builder::class.'[get]', [$this->getMockQueryBuilder()]);
        $model = $this->getMockModel();
        $model->shouldReceive('newCollection')->once()->withNoArgs()->andReturn('emptycollection');
        $builder->setModel($model);
        $builder->getQuery()->shouldNotReceive('whereIn');
        $builder->shouldNotReceive('get');

        $result = $builder->findMany(collect(), ['column']);
        $this->assertSame('emptycollection', $result);
    }

    public function testFindOrNewMethodModelFound()
    {
        $model = $this->getMockModel();
        $model->shouldReceive('getKeyType')->once()->andReturn('int');
        $model->shouldReceive('findOrNew')->once()->andReturn('baz');

        $builder = m::mock(Builder::class.'[first]', [$this->getMockQueryBuilder()]);
        $builder->setModel($model);
        $builder->getQuery()->shouldReceive('where')->once()->with('foo_table.foo', '=', 'bar');
        $builder->shouldReceive('first')->with(['column'])->andReturn('baz');

        $expected = $model->findOrNew('bar', ['column']);
        $result = $builder->find('bar', ['column']);
        $this->assertEquals($expected, $result);
    }

    public function testFindOrNewMethodModelNotFound()
    {
        $model = $this->getMockModel();
        $model->shouldReceive('getKeyType')->once()->andReturn('int');
        $model->shouldReceive('findOrNew')->once()->andReturn(m::mock(Model::class));

        $builder = m::mock(Builder::class.'[first]', [$this->getMockQueryBuilder()]);
        $builder->setModel($model);
        $builder->getQuery()->shouldReceive('where')->once()->with('foo_table.foo', '=', 'bar');
        $builder->shouldReceive('first')->with(['column'])->andReturn(null);

        $result = $model->findOrNew('bar', ['column']);
        $findResult = $builder->find('bar', ['column']);
        $this->assertNull($findResult);
        $this->assertInstanceOf(Model::class, $result);
    }

    public function testFindOrFailMethodThrowsModelNotFoundException()
    {
        $this->expectException(ModelNotFoundException::class);

        $builder = m::mock(Builder::class.'[first]', [$this->getMockQueryBuilder()]);
        $model = $this->getMockModel();
        $model->shouldReceive('getKeyType')->once()->andReturn('int');
        $builder->setModel($model);
        $builder->getQuery()->shouldReceive('where')->once()->with('foo_table.foo', '=', 'bar');
        $builder->shouldReceive('first')->with(['column'])->andReturn(null);
        $builder->findOrFail('bar', ['column']);
    }

    public function testFindOrFailMethodWithManyThrowsModelNotFoundException()
    {
        $this->expectException(ModelNotFoundException::class);

        $builder = m::mock(Builder::class.'[get]', [$this->getMockQueryBuilder()]);
        $builder->setModel($this->getMockModel());
        $builder->getQuery()->shouldReceive('whereIn')->once()->with('foo_table.foo', [1, 2]);
        $builder->shouldReceive('get')->with(['column'])->andReturn(new Collection([1]));
        $builder->findOrFail([1, 2], ['column']);
    }

    public function testFindOrFailMethodWithManyUsingCollectionThrowsModelNotFoundException()
    {
        $this->expectException(ModelNotFoundException::class);

        $builder = m::mock(Builder::class.'[get]', [$this->getMockQueryBuilder()]);
        $builder->setModel($this->getMockModel());
        $builder->getQuery()->shouldReceive('whereIn')->once()->with('foo_table.foo', [1, 2]);
        $builder->shouldReceive('get')->with(['column'])->andReturn(new Collection([1]));
        $builder->findOrFail(new Collection([1, 2]), ['column']);
    }

    public function testFirstOrFailMethodThrowsModelNotFoundException()
    {
        $this->expectException(ModelNotFoundException::class);

        $builder = m::mock(Builder::class.'[first]', [$this->getMockQueryBuilder()]);
        $builder->setModel($this->getMockModel());
        $builder->shouldReceive('first')->with(['column'])->andReturn(null);
        $builder->firstOrFail(['column']);
    }

    public function testFindWithMany()
    {
        $builder = m::mock(Builder::class.'[get]', [$this->getMockQueryBuilder()]);
        $builder->getQuery()->shouldReceive('whereIn')->once()->with('foo_table.foo', [1, 2]);
        $builder->setModel($this->getMockModel());
        $builder->shouldReceive('get')->with(['column'])->andReturn('baz');

        $result = $builder->find([1, 2], ['column']);
        $this->assertSame('baz', $result);
    }

    public function testFindWithManyUsingCollection()
    {
        $ids = collect([1, 2]);
        $builder = m::mock(Builder::class.'[get]', [$this->getMockQueryBuilder()]);
        $builder->getQuery()->shouldReceive('whereIn')->once()->with('foo_table.foo', [1, 2]);
        $builder->setModel($this->getMockModel());
        $builder->shouldReceive('get')->with(['column'])->andReturn('baz');

        $result = $builder->find($ids, ['column']);
        $this->assertSame('baz', $result);
    }

    public function testFirstMethod()
    {
        $builder = m::mock(Builder::class.'[get,take]', [$this->getMockQueryBuilder()]);
        $builder->shouldReceive('take')->with(1)->andReturnSelf();
        $builder->shouldReceive('get')->with(['*'])->andReturn(new Collection(['bar']));

        $result = $builder->first();
        $this->assertSame('bar', $result);
    }

    public function testQualifyColumn()
    {
        $builder = new Builder(m::mock(BaseBuilder::class));
        $builder->shouldReceive('from')->with('stub');

        $builder->setModel(new EloquentModelStub);

        $this->assertSame('stub.column', $builder->qualifyColumn('column'));
    }

    public function testGetMethodLoadsModelsAndHydratesEagerRelations()
    {
        $builder = m::mock(Builder::class.'[getModels,eagerLoadRelations]', [$this->getMockQueryBuilder()]);
        $builder->shouldReceive('applyScopes')->andReturnSelf();
        $builder->shouldReceive('getModels')->with(['foo'])->andReturn(['bar']);
        $builder->shouldReceive('eagerLoadRelations')->with(['bar'])->andReturn(['bar', 'baz']);
        $builder->setModel($this->getMockModel());
        $builder->getModel()->shouldReceive('newCollection')->with(['bar', 'baz'])->andReturn(new Collection(['bar', 'baz']));

        $results = $builder->get(['foo']);
        $this->assertEquals(['bar', 'baz'], $results->all());
    }

    public function testGetMethodDoesntHydrateEagerRelationsWhenNoResultsAreReturned()
    {
        $builder = m::mock(Builder::class.'[getModels,eagerLoadRelations]', [$this->getMockQueryBuilder()]);
        $builder->shouldReceive('applyScopes')->andReturnSelf();
        $builder->shouldReceive('getModels')->with(['foo'])->andReturn([]);
        $builder->shouldReceive('eagerLoadRelations')->never();
        $builder->setModel($this->getMockModel());
        $builder->getModel()->shouldReceive('newCollection')->with([])->andReturn(new Collection([]));

        $results = $builder->get(['foo']);
        $this->assertEquals([], $results->all());
    }

    public function testValueMethodWithModelFound()
    {
        $builder = m::mock(Builder::class.'[first]', [$this->getMockQueryBuilder()]);
        $mockModel = new stdClass;
        $mockModel->name = 'foo';
        $builder->shouldReceive('first')->with(['name'])->andReturn($mockModel);

        $this->assertSame('foo', $builder->value('name'));
    }

    public function testValueMethodWithModelNotFound()
    {
        $builder = m::mock(Builder::class.'[first]', [$this->getMockQueryBuilder()]);
        $builder->shouldReceive('first')->with(['name'])->andReturn(null);

        $this->assertNull($builder->value('name'));
    }

    public function testChunkWithLastChunkComplete()
    {
        $builder = m::mock(Builder::class.'[forPage,get]', [$this->getMockQueryBuilder()]);
        $builder->getQuery()->orders[] = ['column' => 'foobar', 'direction' => 'asc'];

        $chunk1 = new Collection(['foo1', 'foo2']);
        $chunk2 = new Collection(['foo3', 'foo4']);
        $chunk3 = new Collection([]);
        $builder->shouldReceive('forPage')->once()->with(1, 2)->andReturnSelf();
        $builder->shouldReceive('forPage')->once()->with(2, 2)->andReturnSelf();
        $builder->shouldReceive('forPage')->once()->with(3, 2)->andReturnSelf();
        $builder->shouldReceive('get')->times(3)->andReturn($chunk1, $chunk2, $chunk3);

        $callbackAssertor = m::mock(stdClass::class);
        $callbackAssertor->shouldReceive('doSomething')->once()->with($chunk1);
        $callbackAssertor->shouldReceive('doSomething')->once()->with($chunk2);
        $callbackAssertor->shouldReceive('doSomething')->never()->with($chunk3);

        $builder->chunk(2, function ($results) use ($callbackAssertor) {
            $callbackAssertor->doSomething($results);
        });
    }

    public function testChunkWithLastChunkPartial()
    {
        $builder = m::mock(Builder::class.'[forPage,get]', [$this->getMockQueryBuilder()]);
        $builder->getQuery()->orders[] = ['column' => 'foobar', 'direction' => 'asc'];

        $chunk1 = new Collection(['foo1', 'foo2']);
        $chunk2 = new Collection(['foo3']);
        $builder->shouldReceive('forPage')->once()->with(1, 2)->andReturnSelf();
        $builder->shouldReceive('forPage')->once()->with(2, 2)->andReturnSelf();
        $builder->shouldReceive('get')->times(2)->andReturn($chunk1, $chunk2);

        $callbackAssertor = m::mock(stdClass::class);
        $callbackAssertor->shouldReceive('doSomething')->once()->with($chunk1);
        $callbackAssertor->shouldReceive('doSomething')->once()->with($chunk2);

        $builder->chunk(2, function ($results) use ($callbackAssertor) {
            $callbackAssertor->doSomething($results);
        });
    }

    public function testChunkCanBeStoppedByReturningFalse()
    {
        $builder = m::mock(Builder::class.'[forPage,get]', [$this->getMockQueryBuilder()]);
        $builder->getQuery()->orders[] = ['column' => 'foobar', 'direction' => 'asc'];

        $chunk1 = new Collection(['foo1', 'foo2']);
        $chunk2 = new Collection(['foo3']);
        $builder->shouldReceive('forPage')->once()->with(1, 2)->andReturnSelf();
        $builder->shouldReceive('forPage')->never()->with(2, 2);
        $builder->shouldReceive('get')->times(1)->andReturn($chunk1);

        $callbackAssertor = m::mock(stdClass::class);
        $callbackAssertor->shouldReceive('doSomething')->once()->with($chunk1);
        $callbackAssertor->shouldReceive('doSomething')->never()->with($chunk2);

        $builder->chunk(2, function ($results) use ($callbackAssertor) {
            $callbackAssertor->doSomething($results);

            return false;
        });
    }

    public function testChunkWithCountZero()
    {
        $builder = m::mock(Builder::class.'[forPage,get]', [$this->getMockQueryBuilder()]);
        $builder->getQuery()->orders[] = ['column' => 'foobar', 'direction' => 'asc'];

        $chunk = new Collection([]);
        $builder->shouldReceive('forPage')->once()->with(1, 0)->andReturnSelf();
        $builder->shouldReceive('get')->times(1)->andReturn($chunk);

        $callbackAssertor = m::mock(stdClass::class);
        $callbackAssertor->shouldReceive('doSomething')->never();

        $builder->chunk(0, function ($results) use ($callbackAssertor) {
            $callbackAssertor->doSomething($results);
        });
    }

    public function testChunkPaginatesUsingIdWithLastChunkComplete()
    {
        $builder = m::mock(Builder::class.'[forPageAfterId,get]', [$this->getMockQueryBuilder()]);
        $builder->getQuery()->orders[] = ['column' => 'foobar', 'direction' => 'asc'];

        $chunk1 = new Collection([(object) ['someIdField' => 1], (object) ['someIdField' => 2]]);
        $chunk2 = new Collection([(object) ['someIdField' => 10], (object) ['someIdField' => 11]]);
        $chunk3 = new Collection([]);
        $builder->shouldReceive('forPageAfterId')->once()->with(2, 0, 'someIdField')->andReturnSelf();
        $builder->shouldReceive('forPageAfterId')->once()->with(2, 2, 'someIdField')->andReturnSelf();
        $builder->shouldReceive('forPageAfterId')->once()->with(2, 11, 'someIdField')->andReturnSelf();
        $builder->shouldReceive('get')->times(3)->andReturn($chunk1, $chunk2, $chunk3);

        $callbackAssertor = m::mock(stdClass::class);
        $callbackAssertor->shouldReceive('doSomething')->once()->with($chunk1);
        $callbackAssertor->shouldReceive('doSomething')->once()->with($chunk2);
        $callbackAssertor->shouldReceive('doSomething')->never()->with($chunk3);

        $builder->chunkById(2, function ($results) use ($callbackAssertor) {
            $callbackAssertor->doSomething($results);
        }, 'someIdField');
    }

    public function testChunkPaginatesUsingIdWithLastChunkPartial()
    {
        $builder = m::mock(Builder::class.'[forPageAfterId,get]', [$this->getMockQueryBuilder()]);
        $builder->getQuery()->orders[] = ['column' => 'foobar', 'direction' => 'asc'];

        $chunk1 = new Collection([(object) ['someIdField' => 1], (object) ['someIdField' => 2]]);
        $chunk2 = new Collection([(object) ['someIdField' => 10]]);
        $builder->shouldReceive('forPageAfterId')->once()->with(2, 0, 'someIdField')->andReturnSelf();
        $builder->shouldReceive('forPageAfterId')->once()->with(2, 2, 'someIdField')->andReturnSelf();
        $builder->shouldReceive('get')->times(2)->andReturn($chunk1, $chunk2);

        $callbackAssertor = m::mock(stdClass::class);
        $callbackAssertor->shouldReceive('doSomething')->once()->with($chunk1);
        $callbackAssertor->shouldReceive('doSomething')->once()->with($chunk2);

        $builder->chunkById(2, function ($results) use ($callbackAssertor) {
            $callbackAssertor->doSomething($results);
        }, 'someIdField');
    }

    public function testChunkPaginatesUsingIdWithCountZero()
    {
        $builder = m::mock(Builder::class.'[forPageAfterId,get]', [$this->getMockQueryBuilder()]);
        $builder->getQuery()->orders[] = ['column' => 'foobar', 'direction' => 'asc'];

        $chunk = new Collection([]);
        $builder->shouldReceive('forPageAfterId')->once()->with(0, 0, 'someIdField')->andReturnSelf();
        $builder->shouldReceive('get')->times(1)->andReturn($chunk);

        $callbackAssertor = m::mock(stdClass::class);
        $callbackAssertor->shouldReceive('doSomething')->never();

        $builder->chunkById(0, function ($results) use ($callbackAssertor) {
            $callbackAssertor->doSomething($results);
        }, 'someIdField');
    }

    public function testPluckReturnsTheMutatedAttributesOfAModel()
    {
        $builder = $this->getBuilder();
        $builder->getQuery()->shouldReceive('pluck')->with('name', '')->andReturn(new BaseCollection(['bar', 'baz']));
        $builder->setModel($this->getMockModel());
        $builder->getModel()->shouldReceive('hasGetMutator')->with('name')->andReturn(true);
        $builder->getModel()->shouldReceive('newFromBuilder')->with(['name' => 'bar'])->andReturn(new EloquentBuilderTestPluckStub(['name' => 'bar']));
        $builder->getModel()->shouldReceive('newFromBuilder')->with(['name' => 'baz'])->andReturn(new EloquentBuilderTestPluckStub(['name' => 'baz']));

        $this->assertEquals(['foo_bar', 'foo_baz'], $builder->pluck('name')->all());
    }

    public function testPluckReturnsTheCastedAttributesOfAModel()
    {
        $builder = $this->getBuilder();
        $builder->getQuery()->shouldReceive('pluck')->with('name', '')->andReturn(new BaseCollection(['bar', 'baz']));
        $builder->setModel($this->getMockModel());
        $builder->getModel()->shouldReceive('hasGetMutator')->with('name')->andReturn(false);
        $builder->getModel()->shouldReceive('hasCast')->with('name')->andReturn(true);
        $builder->getModel()->shouldReceive('newFromBuilder')->with(['name' => 'bar'])->andReturn(new EloquentBuilderTestPluckStub(['name' => 'bar']));
        $builder->getModel()->shouldReceive('newFromBuilder')->with(['name' => 'baz'])->andReturn(new EloquentBuilderTestPluckStub(['name' => 'baz']));

        $this->assertEquals(['foo_bar', 'foo_baz'], $builder->pluck('name')->all());
    }

    public function testPluckReturnsTheDateAttributesOfAModel()
    {
        $builder = $this->getBuilder();
        $builder->getQuery()->shouldReceive('pluck')->with('created_at', '')->andReturn(new BaseCollection(['2010-01-01 00:00:00', '2011-01-01 00:00:00']));
        $builder->setModel($this->getMockModel());
        $builder->getModel()->shouldReceive('hasGetMutator')->with('created_at')->andReturn(false);
        $builder->getModel()->shouldReceive('hasCast')->with('created_at')->andReturn(false);
        $builder->getModel()->shouldReceive('getDates')->andReturn(['created_at']);
        $builder->getModel()->shouldReceive('newFromBuilder')->with(['created_at' => '2010-01-01 00:00:00'])->andReturn(new EloquentBuilderTestPluckDatesStub(['created_at' => '2010-01-01 00:00:00']));
        $builder->getModel()->shouldReceive('newFromBuilder')->with(['created_at' => '2011-01-01 00:00:00'])->andReturn(new EloquentBuilderTestPluckDatesStub(['created_at' => '2011-01-01 00:00:00']));

        $this->assertEquals(['date_2010-01-01 00:00:00', 'date_2011-01-01 00:00:00'], $builder->pluck('created_at')->all());
    }

    public function testPluckWithoutModelGetterJustReturnsTheAttributesFoundInDatabase()
    {
        $builder = $this->getBuilder();
        $builder->getQuery()->shouldReceive('pluck')->with('name', '')->andReturn(new BaseCollection(['bar', 'baz']));
        $builder->setModel($this->getMockModel());
        $builder->getModel()->shouldReceive('hasGetMutator')->with('name')->andReturn(false);
        $builder->getModel()->shouldReceive('hasCast')->with('name')->andReturn(false);
        $builder->getModel()->shouldReceive('getDates')->andReturn(['created_at']);

        $this->assertEquals(['bar', 'baz'], $builder->pluck('name')->all());
    }

    public function testLocalMacrosAreCalledOnBuilder()
    {
        unset($_SERVER['__test.builder']);
        $builder = new Builder(new BaseBuilder(
            m::mock(ConnectionInterface::class),
            m::mock(Grammar::class),
            m::mock(Processor::class)
        ));
        $builder->macro('fooBar', function ($builder) {
            $_SERVER['__test.builder'] = $builder;

            return $builder;
        });
        $result = $builder->fooBar();

        $this->assertTrue($builder->hasMacro('fooBar'));
        $this->assertEquals($builder, $result);
        $this->assertEquals($builder, $_SERVER['__test.builder']);
        unset($_SERVER['__test.builder']);
    }

    public function testGlobalMacrosAreCalledOnBuilder()
    {
        Builder::macro('foo', function ($bar) {
            return $bar;
        });

        Builder::macro('bam', [Builder::class, 'getQuery']);

        $builder = $this->getBuilder();

        $this->assertTrue(Builder::hasGlobalMacro('foo'));
        $this->assertEquals($builder->foo('bar'), 'bar');
        $this->assertEquals($builder->bam(), $builder->getQuery());
    }

    public function testMissingStaticMacrosThrowsProperException()
    {
        $this->expectException(BadMethodCallException::class);
        $this->expectExceptionMessage('Call to undefined method Illuminate\Database\Eloquent\Builder::missingMacro()');

        Builder::missingMacro();
    }

    public function testGetModelsProperlyHydratesModels()
    {
        $builder = m::mock(Builder::class.'[get]', [$this->getMockQueryBuilder()]);
        $records[] = ['name' => 'taylor', 'age' => 26];
        $records[] = ['name' => 'dayle', 'age' => 28];
        $builder->getQuery()->shouldReceive('get')->once()->with(['foo'])->andReturn(new BaseCollection($records));
        $model = m::mock(Model::class.'[getTable,hydrate]');
        $model->shouldReceive('getTable')->once()->andReturn('foo_table');
        $builder->setModel($model);
        $model->shouldReceive('hydrate')->once()->with($records)->andReturn(new Collection(['hydrated']));
        $models = $builder->getModels(['foo']);

        $this->assertEquals($models, ['hydrated']);
    }

    public function testEagerLoadRelationsLoadTopLevelRelationships()
    {
        $builder = m::mock(Builder::class.'[eagerLoadRelation]', [$this->getMockQueryBuilder()]);
        $nop1 = function () {
            //
        };
        $nop2 = function () {
            //
        };
        $builder->setEagerLoads(['foo' => $nop1, 'foo.bar' => $nop2]);
        $builder->shouldAllowMockingProtectedMethods()->shouldReceive('eagerLoadRelation')->with(['models'], 'foo', $nop1)->andReturn(['foo']);

        $results = $builder->eagerLoadRelations(['models']);
        $this->assertEquals(['foo'], $results);
    }

    public function testRelationshipEagerLoadProcess()
    {
        $builder = m::mock(Builder::class.'[getRelation]', [$this->getMockQueryBuilder()]);
        $builder->setEagerLoads(['orders' => function ($query) {
            $_SERVER['__eloquent.constrain'] = $query;
        }]);
        $relation = m::mock(stdClass::class);
        $relation->shouldReceive('addEagerConstraints')->once()->with(['models']);
        $relation->shouldReceive('initRelation')->once()->with(['models'], 'orders')->andReturn(['models']);
        $relation->shouldReceive('getEager')->once()->andReturn(['results']);
        $relation->shouldReceive('match')->once()->with(['models'], ['results'], 'orders')->andReturn(['models.matched']);
        $builder->shouldReceive('getRelation')->once()->with('orders')->andReturn($relation);
        $results = $builder->eagerLoadRelations(['models']);

        $this->assertEquals(['models.matched'], $results);
        $this->assertEquals($relation, $_SERVER['__eloquent.constrain']);
        unset($_SERVER['__eloquent.constrain']);
    }

    public function testGetRelationProperlySetsNestedRelationships()
    {
        $builder = $this->getBuilder();
        $builder->setModel($this->getMockModel());
        $builder->getModel()->shouldReceive('newInstance->orders')->once()->andReturn($relation = m::mock(stdClass::class));
        $relationQuery = m::mock(stdClass::class);
        $relation->shouldReceive('getQuery')->andReturn($relationQuery);
        $relationQuery->shouldReceive('with')->once()->with(['lines' => null, 'lines.details' => null]);
        $builder->setEagerLoads(['orders' => null, 'orders.lines' => null, 'orders.lines.details' => null]);

        $builder->getRelation('orders');
    }

    public function testGetRelationProperlySetsNestedRelationshipsWithSimilarNames()
    {
        $builder = $this->getBuilder();
        $builder->setModel($this->getMockModel());
        $builder->getModel()->shouldReceive('newInstance->orders')->once()->andReturn($relation = m::mock(stdClass::class));
        $builder->getModel()->shouldReceive('newInstance->ordersGroups')->once()->andReturn($groupsRelation = m::mock(stdClass::class));

        $relationQuery = m::mock(stdClass::class);
        $relation->shouldReceive('getQuery')->andReturn($relationQuery);

        $groupRelationQuery = m::mock(stdClass::class);
        $groupsRelation->shouldReceive('getQuery')->andReturn($groupRelationQuery);
        $groupRelationQuery->shouldReceive('with')->once()->with(['lines' => null, 'lines.details' => null]);

        $builder->setEagerLoads(['orders' => null, 'ordersGroups' => null, 'ordersGroups.lines' => null, 'ordersGroups.lines.details' => null]);

        $builder->getRelation('orders');
        $builder->getRelation('ordersGroups');
    }

    public function testGetRelationThrowsException()
    {
        $this->expectException(RelationNotFoundException::class);

        $builder = $this->getBuilder();
        $builder->setModel($this->getMockModel());

        $builder->getRelation('invalid');
    }

    public function testEagerLoadParsingSetsProperRelationships()
    {
        $builder = $this->getBuilder();
        $builder->with(['orders', 'orders.lines']);
        $eagers = $builder->getEagerLoads();

        $this->assertEquals(['orders', 'orders.lines'], array_keys($eagers));
        $this->assertInstanceOf(Closure::class, $eagers['orders']);
        $this->assertInstanceOf(Closure::class, $eagers['orders.lines']);

        $builder = $this->getBuilder();
        $builder->with('orders', 'orders.lines');
        $eagers = $builder->getEagerLoads();

        $this->assertEquals(['orders', 'orders.lines'], array_keys($eagers));
        $this->assertInstanceOf(Closure::class, $eagers['orders']);
        $this->assertInstanceOf(Closure::class, $eagers['orders.lines']);

        $builder = $this->getBuilder();
        $builder->with(['orders.lines']);
        $eagers = $builder->getEagerLoads();

        $this->assertEquals(['orders', 'orders.lines'], array_keys($eagers));
        $this->assertInstanceOf(Closure::class, $eagers['orders']);
        $this->assertInstanceOf(Closure::class, $eagers['orders.lines']);

        $builder = $this->getBuilder();
        $builder->with(['orders' => function () {
            return 'foo';
        }]);
        $eagers = $builder->getEagerLoads();

        $this->assertSame('foo', $eagers['orders']());

        $builder = $this->getBuilder();
        $builder->with(['orders.lines' => function () {
            return 'foo';
        }]);
        $eagers = $builder->getEagerLoads();

        $this->assertInstanceOf(Closure::class, $eagers['orders']);
        $this->assertNull($eagers['orders']());
        $this->assertSame('foo', $eagers['orders.lines']());
    }

    public function testQueryPassThru()
    {
        $builder = $this->getBuilder();
        $builder->getQuery()->shouldReceive('foobar')->once()->andReturn('foo');

        $this->assertInstanceOf(Builder::class, $builder->foobar());

        $builder = $this->getBuilder();
        $builder->getQuery()->shouldReceive('insert')->once()->with(['bar'])->andReturn('foo');

        $this->assertSame('foo', $builder->insert(['bar']));

        $builder = $this->getBuilder();
        $builder->getQuery()->shouldReceive('insertOrIgnore')->once()->with(['bar'])->andReturn('foo');

        $this->assertSame('foo', $builder->insertOrIgnore(['bar']));

        $builder = $this->getBuilder();
        $builder->getQuery()->shouldReceive('insertGetId')->once()->with(['bar'])->andReturn('foo');

        $this->assertSame('foo', $builder->insertGetId(['bar']));

        $builder = $this->getBuilder();
        $builder->getQuery()->shouldReceive('insertUsing')->once()->with(['bar'], 'baz')->andReturn('foo');

        $this->assertSame('foo', $builder->insertUsing(['bar'], 'baz'));

        $builder = $this->getBuilder();
        $builder->getQuery()->shouldReceive('raw')->once()->with('bar')->andReturn('foo');

        $this->assertSame('foo', $builder->raw('bar'));

        $builder = $this->getBuilder();
        $grammar = new Grammar();
        $builder->getQuery()->shouldReceive('getGrammar')->once()->andReturn($grammar);
        $this->assertSame($grammar, $builder->getGrammar());
    }

    public function testQueryScopes()
    {
        $builder = $this->getBuilder();
        $builder->getQuery()->shouldReceive('from');
        $builder->getQuery()->shouldReceive('where')->once()->with('foo', 'bar');
        $builder->setModel($model = new EloquentBuilderTestScopeStub);
        $result = $builder->approved();

        $this->assertEquals($builder, $result);
    }

    public function testNestedWhere()
    {
        $nestedQuery = m::mock(Builder::class);
        $nestedRawQuery = $this->getMockQueryBuilder();
        $nestedQuery->shouldReceive('getQuery')->once()->andReturn($nestedRawQuery);
        $model = $this->getMockModel()->makePartial();
        $model->shouldReceive('newQueryWithoutRelationships')->once()->andReturn($nestedQuery);
        $builder = $this->getBuilder();
        $builder->getQuery()->shouldReceive('from');
        $builder->setModel($model);
        $builder->getQuery()->shouldReceive('addNestedWhereQuery')->once()->with($nestedRawQuery, 'and');
        $nestedQuery->shouldReceive('foo')->once();

        $result = $builder->where(function ($query) {
            $query->foo();
        });
        $this->assertEquals($builder, $result);
    }

    public function testRealNestedWhereWithScopes()
    {
        $model = new EloquentBuilderTestNestedStub;
        $this->mockConnectionForModel($model, 'SQLite');
        $query = $model->newQuery()->where('foo', '=', 'bar')->where(function ($query) {
            $query->where('baz', '>', 9000);
        });
        $this->assertSame('select * from "table" where "foo" = ? and ("baz" > ?) and "table"."deleted_at" is null', $query->toSql());
        $this->assertEquals(['bar', 9000], $query->getBindings());
    }

    public function testRealNestedWhereWithScopesMacro()
    {
        $model = new EloquentBuilderTestNestedStub;
        $this->mockConnectionForModel($model, 'SQLite');
        $query = $model->newQuery()->where('foo', '=', 'bar')->where(function ($query) {
            $query->where('baz', '>', 9000)->onlyTrashed();
        })->withTrashed();
        $this->assertSame('select * from "table" where "foo" = ? and ("baz" > ? and "table"."deleted_at" is not null)', $query->toSql());
        $this->assertEquals(['bar', 9000], $query->getBindings());
    }

    public function testRealNestedWhereWithMultipleScopesAndOneDeadScope()
    {
        $model = new EloquentBuilderTestNestedStub;
        $this->mockConnectionForModel($model, 'SQLite');
        $query = $model->newQuery()->empty()->where('foo', '=', 'bar')->empty()->where(function ($query) {
            $query->empty()->where('baz', '>', 9000);
        });
        $this->assertSame('select * from "table" where "foo" = ? and ("baz" > ?) and "table"."deleted_at" is null', $query->toSql());
        $this->assertEquals(['bar', 9000], $query->getBindings());
    }

    public function testRealQueryHigherOrderOrWhereScopes()
    {
        $model = new EloquentBuilderTestHigherOrderWhereScopeStub;
        $this->mockConnectionForModel($model, 'SQLite');
        $query = $model->newQuery()->one()->orWhere->two();
        $this->assertSame('select * from "table" where "one" = ? or ("two" = ?)', $query->toSql());
    }

    public function testRealQueryChainedHigherOrderOrWhereScopes()
    {
        $model = new EloquentBuilderTestHigherOrderWhereScopeStub;
        $this->mockConnectionForModel($model, 'SQLite');
        $query = $model->newQuery()->one()->orWhere->two()->orWhere->three();
        $this->assertSame('select * from "table" where "one" = ? or ("two" = ?) or ("three" = ?)', $query->toSql());
    }

    public function testSimpleWhere()
    {
        $builder = $this->getBuilder();
        $builder->getQuery()->shouldReceive('where')->once()->with('foo', '=', 'bar');
        $result = $builder->where('foo', '=', 'bar');
        $this->assertEquals($result, $builder);
    }

    public function testPostgresOperatorsWhere()
    {
        $builder = $this->getBuilder();
        $builder->getQuery()->shouldReceive('where')->once()->with('foo', '@>', 'bar');
        $result = $builder->where('foo', '@>', 'bar');
        $this->assertEquals($result, $builder);
    }

    public function testDeleteOverride()
    {
        $builder = $this->getBuilder();
        $builder->onDelete(function ($builder) {
            return ['foo' => $builder];
        });
        $this->assertEquals(['foo' => $builder], $builder->delete());
    }

    public function testWithCount()
    {
        $model = new EloquentBuilderTestModelParentStub;

        $builder = $model->withCount('foo');

        $this->assertSame('select "eloquent_builder_test_model_parent_stubs".*, (select count(*) from "eloquent_builder_test_model_close_related_stubs" where "eloquent_builder_test_model_parent_stubs"."foo_id" = "eloquent_builder_test_model_close_related_stubs"."id") as "foo_count" from "eloquent_builder_test_model_parent_stubs"', $builder->toSql());
    }

    public function testWithCountAndSelect()
    {
        $model = new EloquentBuilderTestModelParentStub;

        $builder = $model->select('id')->withCount('foo');

        $this->assertSame('select "id", (select count(*) from "eloquent_builder_test_model_close_related_stubs" where "eloquent_builder_test_model_parent_stubs"."foo_id" = "eloquent_builder_test_model_close_related_stubs"."id") as "foo_count" from "eloquent_builder_test_model_parent_stubs"', $builder->toSql());
    }

    public function testWithCountAndMergedWheres()
    {
        $model = new EloquentBuilderTestModelParentStub;

        $builder = $model->select('id')->withCount(['activeFoo' => function ($q) {
            $q->where('bam', '>', 'qux');
        }]);

        $this->assertSame('select "id", (select count(*) from "eloquent_builder_test_model_close_related_stubs" where "eloquent_builder_test_model_parent_stubs"."foo_id" = "eloquent_builder_test_model_close_related_stubs"."id" and "bam" > ? and "active" = ?) as "active_foo_count" from "eloquent_builder_test_model_parent_stubs"', $builder->toSql());
        $this->assertEquals(['qux', true], $builder->getBindings());
    }

    public function testWithCountAndGlobalScope()
    {
        $model = new EloquentBuilderTestModelParentStub;
        EloquentBuilderTestModelCloseRelatedStub::addGlobalScope('withCount', function ($query) {
            return $query->addSelect('id');
        });

        $builder = $model->select('id')->withCount(['foo']);

        // Remove the global scope so it doesn't interfere with any other tests
        EloquentBuilderTestModelCloseRelatedStub::addGlobalScope('withCount', function ($query) {
            //
        });

        $this->assertSame('select "id", (select count(*) from "eloquent_builder_test_model_close_related_stubs" where "eloquent_builder_test_model_parent_stubs"."foo_id" = "eloquent_builder_test_model_close_related_stubs"."id") as "foo_count" from "eloquent_builder_test_model_parent_stubs"', $builder->toSql());
    }

    public function testWithCountAndConstraintsAndHaving()
    {
        $model = new EloquentBuilderTestModelParentStub;

        $builder = $model->where('bar', 'baz');
        $builder->withCount(['foo' => function ($q) {
            $q->where('bam', '>', 'qux');
        }])->having('foo_count', '>=', 1);

        $this->assertSame('select "eloquent_builder_test_model_parent_stubs".*, (select count(*) from "eloquent_builder_test_model_close_related_stubs" where "eloquent_builder_test_model_parent_stubs"."foo_id" = "eloquent_builder_test_model_close_related_stubs"."id" and "bam" > ?) as "foo_count" from "eloquent_builder_test_model_parent_stubs" where "bar" = ? having "foo_count" >= ?', $builder->toSql());
        $this->assertEquals(['qux', 'baz', 1], $builder->getBindings());
    }

    public function testWithCountAndRename()
    {
        $model = new EloquentBuilderTestModelParentStub;

        $builder = $model->withCount('foo as foo_bar');

        $this->assertSame('select "eloquent_builder_test_model_parent_stubs".*, (select count(*) from "eloquent_builder_test_model_close_related_stubs" where "eloquent_builder_test_model_parent_stubs"."foo_id" = "eloquent_builder_test_model_close_related_stubs"."id") as "foo_bar" from "eloquent_builder_test_model_parent_stubs"', $builder->toSql());
    }

    public function testWithCountMultipleAndPartialRename()
    {
        $model = new EloquentBuilderTestModelParentStub;

        $builder = $model->withCount(['foo as foo_bar', 'foo']);

        $this->assertSame('select "eloquent_builder_test_model_parent_stubs".*, (select count(*) from "eloquent_builder_test_model_close_related_stubs" where "eloquent_builder_test_model_parent_stubs"."foo_id" = "eloquent_builder_test_model_close_related_stubs"."id") as "foo_bar", (select count(*) from "eloquent_builder_test_model_close_related_stubs" where "eloquent_builder_test_model_parent_stubs"."foo_id" = "eloquent_builder_test_model_close_related_stubs"."id") as "foo_count" from "eloquent_builder_test_model_parent_stubs"', $builder->toSql());
    }

    public function testHasWithConstraintsAndHavingInSubquery()
    {
        $model = new EloquentBuilderTestModelParentStub;

        $builder = $model->where('bar', 'baz');
        $builder->whereHas('foo', function ($q) {
            $q->having('bam', '>', 'qux');
        })->where('quux', 'quuux');

        $this->assertSame('select * from "eloquent_builder_test_model_parent_stubs" where "bar" = ? and exists (select * from "eloquent_builder_test_model_close_related_stubs" where "eloquent_builder_test_model_parent_stubs"."foo_id" = "eloquent_builder_test_model_close_related_stubs"."id" having "bam" > ?) and "quux" = ?', $builder->toSql());
        $this->assertEquals(['baz', 'qux', 'quuux'], $builder->getBindings());
    }

    public function testHasWithConstraintsWithOrWhereAndHavingInSubquery()
    {
        $model = new EloquentBuilderTestModelParentStub;

        $builder = $model->where('name', 'larry');
        $builder->whereHas('address', function ($q) {
            $q->where('zipcode', '90210');
            $q->orWhere('zipcode', '90220');
            $q->having('street', '=', 'fooside dr');
        })->where('age', 29);

        $this->assertSame('select * from "eloquent_builder_test_model_parent_stubs" where "name" = ? and exists (select * from "eloquent_builder_test_model_close_related_stubs" where "eloquent_builder_test_model_parent_stubs"."foo_id" = "eloquent_builder_test_model_close_related_stubs"."id" and ("zipcode" = ? or "zipcode" = ?) having "street" = ?) and "age" = ?', $builder->toSql());
        $this->assertEquals(['larry', '90210', '90220', 'fooside dr', 29], $builder->getBindings());
    }

    public function testHasWithConstraintsAndJoinAndHavingInSubquery()
    {
        $model = new EloquentBuilderTestModelParentStub;
        $builder = $model->where('bar', 'baz');
        $builder->whereHas('foo', function ($q) {
            $q->join('quuuux', function ($j) {
                $j->where('quuuuux', '=', 'quuuuuux');
            });
            $q->having('bam', '>', 'qux');
        })->where('quux', 'quuux');

        $this->assertSame('select * from "eloquent_builder_test_model_parent_stubs" where "bar" = ? and exists (select * from "eloquent_builder_test_model_close_related_stubs" inner join "quuuux" on "quuuuux" = ? where "eloquent_builder_test_model_parent_stubs"."foo_id" = "eloquent_builder_test_model_close_related_stubs"."id" having "bam" > ?) and "quux" = ?', $builder->toSql());
        $this->assertEquals(['baz', 'quuuuuux', 'qux', 'quuux'], $builder->getBindings());
    }

    public function testHasWithConstraintsAndHavingInSubqueryWithCount()
    {
        $model = new EloquentBuilderTestModelParentStub;

        $builder = $model->where('bar', 'baz');
        $builder->whereHas('foo', function ($q) {
            $q->having('bam', '>', 'qux');
        }, '>=', 2)->where('quux', 'quuux');

        $this->assertSame('select * from "eloquent_builder_test_model_parent_stubs" where "bar" = ? and (select count(*) from "eloquent_builder_test_model_close_related_stubs" where "eloquent_builder_test_model_parent_stubs"."foo_id" = "eloquent_builder_test_model_close_related_stubs"."id" having "bam" > ?) >= 2 and "quux" = ?', $builder->toSql());
        $this->assertEquals(['baz', 'qux', 'quuux'], $builder->getBindings());
    }

    public function testWithCountAndConstraintsWithBindingInSelectSub()
    {
        $model = new EloquentBuilderTestModelParentStub;

        $builder = $model->newQuery();
        $builder->withCount(['foo' => function ($q) use ($model) {
            $q->selectSub($model->newQuery()->where('bam', '=', 3)->selectRaw('count(0)'), 'bam_3_count');
        }]);

        $this->assertSame('select "eloquent_builder_test_model_parent_stubs".*, (select count(*) from "eloquent_builder_test_model_close_related_stubs" where "eloquent_builder_test_model_parent_stubs"."foo_id" = "eloquent_builder_test_model_close_related_stubs"."id") as "foo_count" from "eloquent_builder_test_model_parent_stubs"', $builder->toSql());
        $this->assertSame([], $builder->getBindings());
    }

    public function testHasNestedWithConstraints()
    {
        $model = new EloquentBuilderTestModelParentStub;

        $builder = $model->whereHas('foo', function ($q) {
            $q->whereHas('bar', function ($q) {
                $q->where('baz', 'bam');
            });
        })->toSql();

        $result = $model->whereHas('foo.bar', function ($q) {
            $q->where('baz', 'bam');
        })->toSql();

        $this->assertEquals($builder, $result);
    }

    public function testHasNested()
    {
        $model = new EloquentBuilderTestModelParentStub;

        $builder = $model->whereHas('foo', function ($q) {
            $q->has('bar');
        });

        $result = $model->has('foo.bar')->toSql();

        $this->assertEquals($builder->toSql(), $result);
    }

    public function testOrHasNested()
    {
        $model = new EloquentBuilderTestModelParentStub;

        $builder = $model->whereHas('foo', function ($q) {
            $q->has('bar');
        })->orWhereHas('foo', function ($q) {
            $q->has('baz');
        });

        $result = $model->has('foo.bar')->orHas('foo.baz')->toSql();

        $this->assertEquals($builder->toSql(), $result);
    }

    public function testSelfHasNested()
    {
        $model = new EloquentBuilderTestModelSelfRelatedStub;

        $nestedSql = $model->whereHas('parentFoo', function ($q) {
            $q->has('childFoo');
        })->toSql();

        $dotSql = $model->has('parentFoo.childFoo')->toSql();

        // alias has a dynamic hash, so replace with a static string for comparison
        $alias = 'self_alias_hash';
        $aliasRegex = '/\b(laravel_reserved_\d)(\b|$)/i';

        $nestedSql = preg_replace($aliasRegex, $alias, $nestedSql);
        $dotSql = preg_replace($aliasRegex, $alias, $dotSql);

        $this->assertEquals($nestedSql, $dotSql);
    }

    public function testSelfHasNestedUsesAlias()
    {
        $model = new EloquentBuilderTestModelSelfRelatedStub;

        $sql = $model->has('parentFoo.childFoo')->toSql();

        // alias has a dynamic hash, so replace with a static string for comparison
        $alias = 'self_alias_hash';
        $aliasRegex = '/\b(laravel_reserved_\d)(\b|$)/i';

        $sql = preg_replace($aliasRegex, $alias, $sql);

        $this->assertStringContainsString('"self_alias_hash"."id" = "self_related_stubs"."parent_id"', $sql);
    }

    public function testDoesntHave()
    {
        $model = new EloquentBuilderTestModelParentStub;

        $builder = $model->doesntHave('foo');

        $this->assertSame('select * from "eloquent_builder_test_model_parent_stubs" where not exists (select * from "eloquent_builder_test_model_close_related_stubs" where "eloquent_builder_test_model_parent_stubs"."foo_id" = "eloquent_builder_test_model_close_related_stubs"."id")', $builder->toSql());
    }

    public function testDoesntHaveNested()
    {
        $model = new EloquentBuilderTestModelParentStub;

        $builder = $model->doesntHave('foo.bar');

        $this->assertSame('select * from "eloquent_builder_test_model_parent_stubs" where not exists (select * from "eloquent_builder_test_model_close_related_stubs" where "eloquent_builder_test_model_parent_stubs"."foo_id" = "eloquent_builder_test_model_close_related_stubs"."id" and exists (select * from "eloquent_builder_test_model_far_related_stubs" where "eloquent_builder_test_model_close_related_stubs"."id" = "eloquent_builder_test_model_far_related_stubs"."eloquent_builder_test_model_close_related_stub_id"))', $builder->toSql());
    }

    public function testOrDoesntHave()
    {
        $model = new EloquentBuilderTestModelParentStub;

        $builder = $model->where('bar', 'baz')->orDoesntHave('foo');

        $this->assertSame('select * from "eloquent_builder_test_model_parent_stubs" where "bar" = ? or not exists (select * from "eloquent_builder_test_model_close_related_stubs" where "eloquent_builder_test_model_parent_stubs"."foo_id" = "eloquent_builder_test_model_close_related_stubs"."id")', $builder->toSql());
        $this->assertEquals(['baz'], $builder->getBindings());
    }

    public function testWhereDoesntHave()
    {
        $model = new EloquentBuilderTestModelParentStub;

        $builder = $model->whereDoesntHave('foo', function ($query) {
            $query->where('bar', 'baz');
        });

        $this->assertSame('select * from "eloquent_builder_test_model_parent_stubs" where not exists (select * from "eloquent_builder_test_model_close_related_stubs" where "eloquent_builder_test_model_parent_stubs"."foo_id" = "eloquent_builder_test_model_close_related_stubs"."id" and "bar" = ?)', $builder->toSql());
        $this->assertEquals(['baz'], $builder->getBindings());
    }

    public function testOrWhereDoesntHave()
    {
        $model = new EloquentBuilderTestModelParentStub;

        $builder = $model->where('bar', 'baz')->orWhereDoesntHave('foo', function ($query) {
            $query->where('qux', 'quux');
        });

        $this->assertSame('select * from "eloquent_builder_test_model_parent_stubs" where "bar" = ? or not exists (select * from "eloquent_builder_test_model_close_related_stubs" where "eloquent_builder_test_model_parent_stubs"."foo_id" = "eloquent_builder_test_model_close_related_stubs"."id" and "qux" = ?)', $builder->toSql());
        $this->assertEquals(['baz', 'quux'], $builder->getBindings());
    }

    public function testWhereKeyMethodWithInt()
    {
        $model = $this->getMockModel();
        $builder = $this->getBuilder()->setModel($model);
        $keyName = $model->getQualifiedKeyName();

        $int = 1;

        $model->shouldReceive('getKeyType')->once()->andReturn('int');
        $builder->getQuery()->shouldReceive('where')->once()->with($keyName, '=', $int);

        $builder->whereKey($int);
    }

    public function testWhereKeyMethodWithStringZero()
    {
        $model = new EloquentBuilderTestStubStringPrimaryKey();
        $builder = $this->getBuilder()->setModel($model);
        $keyName = $model->getQualifiedKeyName();

        $int = 0;

        $builder->getQuery()->shouldReceive('where')->once()->with($keyName, '=', (string) $int);

        $builder->whereKey($int);
    }

<<<<<<< HEAD
=======
    /** @group Foo */
    public function testWhereKeyMethodWithStringNull()
    {
        $model = new EloquentBuilderTestStubStringPrimaryKey();
        $builder = $this->getBuilder()->setModel($model);
        $keyName = $model->getQualifiedKeyName();

        $builder->getQuery()->shouldReceive('where')->once()->with($keyName, '=', m::on(function ($argument) {
            return $argument === null;
        }));

        $builder->whereKey(null);
    }

>>>>>>> cd1ab410
    public function testWhereKeyMethodWithArray()
    {
        $model = $this->getMockModel();
        $builder = $this->getBuilder()->setModel($model);
        $keyName = $model->getQualifiedKeyName();

        $array = [1, 2, 3];

        $builder->getQuery()->shouldReceive('whereIn')->once()->with($keyName, $array);

        $builder->whereKey($array);
    }

    public function testWhereKeyMethodWithCollection()
    {
        $model = $this->getMockModel();
        $builder = $this->getBuilder()->setModel($model);
        $keyName = $model->getQualifiedKeyName();

        $collection = new Collection([1, 2, 3]);

        $builder->getQuery()->shouldReceive('whereIn')->once()->with($keyName, $collection);

        $builder->whereKey($collection);
    }

    public function testWhereKeyNotMethodWithStringZero()
    {
        $model = new EloquentBuilderTestStubStringPrimaryKey();
        $builder = $this->getBuilder()->setModel($model);
        $keyName = $model->getQualifiedKeyName();

        $int = 0;

        $builder->getQuery()->shouldReceive('where')->once()->with($keyName, '!=', (string) $int);

        $builder->whereKeyNot($int);
    }

<<<<<<< HEAD
=======
    /** @group Foo */
    public function testWhereKeyNotMethodWithStringNull()
    {
        $model = new EloquentBuilderTestStubStringPrimaryKey();
        $builder = $this->getBuilder()->setModel($model);
        $keyName = $model->getQualifiedKeyName();

        $builder->getQuery()->shouldReceive('where')->once()->with($keyName, '!=', m::on(function ($argument) {
            return $argument === null;
        }));

        $builder->whereKeyNot(null);
    }

>>>>>>> cd1ab410
    public function testWhereKeyNotMethodWithInt()
    {
        $model = $this->getMockModel();
        $builder = $this->getBuilder()->setModel($model);
        $keyName = $model->getQualifiedKeyName();

        $int = 1;

        $model->shouldReceive('getKeyType')->once()->andReturn('int');
        $builder->getQuery()->shouldReceive('where')->once()->with($keyName, '!=', $int);

        $builder->whereKeyNot($int);
    }

    public function testWhereKeyNotMethodWithArray()
    {
        $model = $this->getMockModel();
        $builder = $this->getBuilder()->setModel($model);
        $keyName = $model->getQualifiedKeyName();

        $array = [1, 2, 3];

        $builder->getQuery()->shouldReceive('whereNotIn')->once()->with($keyName, $array);

        $builder->whereKeyNot($array);
    }

    public function testWhereKeyNotMethodWithCollection()
    {
        $model = $this->getMockModel();
        $builder = $this->getBuilder()->setModel($model);
        $keyName = $model->getQualifiedKeyName();

        $collection = new Collection([1, 2, 3]);

        $builder->getQuery()->shouldReceive('whereNotIn')->once()->with($keyName, $collection);

        $builder->whereKeyNot($collection);
    }

    public function testWhereIn()
    {
        $model = new EloquentBuilderTestNestedStub;
        $this->mockConnectionForModel($model, '');
        $query = $model->newQuery()->withoutGlobalScopes()->whereIn('foo', $model->newQuery()->select('id'));
        $expected = 'select * from "table" where "foo" in (select "id" from "table" where "table"."deleted_at" is null)';
        $this->assertEquals($expected, $query->toSql());
    }

    public function testLatestWithoutColumnWithCreatedAt()
    {
        $model = $this->getMockModel();
        $model->shouldReceive('getCreatedAtColumn')->andReturn('foo');
        $builder = $this->getBuilder()->setModel($model);

        $builder->getQuery()->shouldReceive('latest')->once()->with('foo');

        $builder->latest();
    }

    public function testLatestWithoutColumnWithoutCreatedAt()
    {
        $model = $this->getMockModel();
        $model->shouldReceive('getCreatedAtColumn')->andReturn(null);
        $builder = $this->getBuilder()->setModel($model);

        $builder->getQuery()->shouldReceive('latest')->once()->with('created_at');

        $builder->latest();
    }

    public function testLatestWithColumn()
    {
        $model = $this->getMockModel();
        $builder = $this->getBuilder()->setModel($model);

        $builder->getQuery()->shouldReceive('latest')->once()->with('foo');

        $builder->latest('foo');
    }

    public function testOldestWithoutColumnWithCreatedAt()
    {
        $model = $this->getMockModel();
        $model->shouldReceive('getCreatedAtColumn')->andReturn('foo');
        $builder = $this->getBuilder()->setModel($model);

        $builder->getQuery()->shouldReceive('oldest')->once()->with('foo');

        $builder->oldest();
    }

    public function testOldestWithoutColumnWithoutCreatedAt()
    {
        $model = $this->getMockModel();
        $model->shouldReceive('getCreatedAtColumn')->andReturn(null);
        $builder = $this->getBuilder()->setModel($model);

        $builder->getQuery()->shouldReceive('oldest')->once()->with('created_at');

        $builder->oldest();
    }

    public function testOldestWithColumn()
    {
        $model = $this->getMockModel();
        $builder = $this->getBuilder()->setModel($model);

        $builder->getQuery()->shouldReceive('oldest')->once()->with('foo');

        $builder->oldest('foo');
    }

    public function testUpdate()
    {
        Carbon::setTestNow($now = '2017-10-10 10:10:10');

        $query = new BaseBuilder(m::mock(ConnectionInterface::class), new Grammar, m::mock(Processor::class));
        $builder = new Builder($query);
        $model = new EloquentBuilderTestStub;
        $this->mockConnectionForModel($model, '');
        $builder->setModel($model);
        $builder->getConnection()->shouldReceive('update')->once()
            ->with('update "table" set "foo" = ?, "table"."updated_at" = ?', ['bar', $now])->andReturn(1);

        $result = $builder->update(['foo' => 'bar']);
        $this->assertEquals(1, $result);

        Carbon::setTestNow(null);
    }

    public function testUpdateWithTimestampValue()
    {
        $query = new BaseBuilder(m::mock(ConnectionInterface::class), new Grammar, m::mock(Processor::class));
        $builder = new Builder($query);
        $model = new EloquentBuilderTestStub;
        $this->mockConnectionForModel($model, '');
        $builder->setModel($model);
        $builder->getConnection()->shouldReceive('update')->once()
            ->with('update "table" set "foo" = ?, "table"."updated_at" = ?', ['bar', null])->andReturn(1);

        $result = $builder->update(['foo' => 'bar', 'updated_at' => null]);
        $this->assertEquals(1, $result);
    }

    public function testUpdateWithoutTimestamp()
    {
        $query = new BaseBuilder(m::mock(ConnectionInterface::class), new Grammar, m::mock(Processor::class));
        $builder = new Builder($query);
        $model = new EloquentBuilderTestStubWithoutTimestamp;
        $this->mockConnectionForModel($model, '');
        $builder->setModel($model);
        $builder->getConnection()->shouldReceive('update')->once()
            ->with('update "table" set "foo" = ?', ['bar'])->andReturn(1);

        $result = $builder->update(['foo' => 'bar']);
        $this->assertEquals(1, $result);
    }

    public function testUpdateWithAlias()
    {
        Carbon::setTestNow($now = '2017-10-10 10:10:10');

        $query = new BaseBuilder(m::mock(ConnectionInterface::class), new Grammar, m::mock(Processor::class));
        $builder = new Builder($query);
        $model = new EloquentBuilderTestStub;
        $this->mockConnectionForModel($model, '');
        $builder->setModel($model);
        $builder->getConnection()->shouldReceive('update')->once()
            ->with('update "table" as "alias" set "foo" = ?, "alias"."updated_at" = ?', ['bar', $now])->andReturn(1);

        $result = $builder->from('table as alias')->update(['foo' => 'bar']);
        $this->assertEquals(1, $result);

        Carbon::setTestNow(null);
    }

    public function testWithCastsMethod()
    {
        $builder = new Builder($this->getMockQueryBuilder());
        $model = $this->getMockModel();
        $builder->setModel($model);

        $model->shouldReceive('mergeCasts')->with(['foo' => 'bar'])->once();
        $builder->withCasts(['foo' => 'bar']);
    }

    protected function mockConnectionForModel($model, $database)
    {
        $grammarClass = 'Illuminate\Database\Query\Grammars\\'.$database.'Grammar';
        $processorClass = 'Illuminate\Database\Query\Processors\\'.$database.'Processor';
        $grammar = new $grammarClass;
        $processor = new $processorClass;
        $connection = m::mock(ConnectionInterface::class, ['getQueryGrammar' => $grammar, 'getPostProcessor' => $processor]);
        $connection->shouldReceive('query')->andReturnUsing(function () use ($connection, $grammar, $processor) {
            return new BaseBuilder($connection, $grammar, $processor);
        });
        $resolver = m::mock(ConnectionResolverInterface::class, ['connection' => $connection]);
        $class = get_class($model);
        $class::setConnectionResolver($resolver);
    }

    protected function getBuilder()
    {
        return new Builder($this->getMockQueryBuilder());
    }

    protected function getMockModel()
    {
        $model = m::mock(Model::class);
        $model->shouldReceive('getKeyName')->andReturn('foo');
        $model->shouldReceive('getTable')->andReturn('foo_table');
        $model->shouldReceive('getQualifiedKeyName')->andReturn('foo_table.foo');

        return $model;
    }

    protected function getMockQueryBuilder()
    {
        $query = m::mock(BaseBuilder::class);
        $query->shouldReceive('from')->with('foo_table');

        return $query;
    }
}

class EloquentBuilderTestStub extends Model
{
    protected $table = 'table';
}

class EloquentBuilderTestScopeStub extends Model
{
    public function scopeApproved($query)
    {
        $query->where('foo', 'bar');
    }
}

class EloquentBuilderTestHigherOrderWhereScopeStub extends Model
{
    protected $table = 'table';

    public function scopeOne($query)
    {
        $query->where('one', 'foo');
    }

    public function scopeTwo($query)
    {
        $query->where('two', 'bar');
    }

    public function scopeThree($query)
    {
        $query->where('three', 'baz');
    }
}

class EloquentBuilderTestNestedStub extends Model
{
    protected $table = 'table';
    use SoftDeletes;

    public function scopeEmpty($query)
    {
        return $query;
    }
}

class EloquentBuilderTestPluckStub
{
    protected $attributes;

    public function __construct($attributes)
    {
        $this->attributes = $attributes;
    }

    public function __get($key)
    {
        return 'foo_'.$this->attributes[$key];
    }
}

class EloquentBuilderTestPluckDatesStub extends Model
{
    protected $attributes;

    public function __construct($attributes)
    {
        $this->attributes = $attributes;
    }

    protected function asDateTime($value)
    {
        return 'date_'.$value;
    }
}

class EloquentBuilderTestModelParentStub extends Model
{
    public function foo()
    {
        return $this->belongsTo(EloquentBuilderTestModelCloseRelatedStub::class);
    }

    public function address()
    {
        return $this->belongsTo(EloquentBuilderTestModelCloseRelatedStub::class, 'foo_id');
    }

    public function activeFoo()
    {
        return $this->belongsTo(EloquentBuilderTestModelCloseRelatedStub::class, 'foo_id')->where('active', true);
    }
}

class EloquentBuilderTestModelCloseRelatedStub extends Model
{
    public function bar()
    {
        return $this->hasMany(EloquentBuilderTestModelFarRelatedStub::class);
    }

    public function baz()
    {
        return $this->hasMany(EloquentBuilderTestModelFarRelatedStub::class);
    }
}

class EloquentBuilderTestModelFarRelatedStub extends Model
{
    //
}

class EloquentBuilderTestModelSelfRelatedStub extends Model
{
    protected $table = 'self_related_stubs';

    public function parentFoo()
    {
        return $this->belongsTo(self::class, 'parent_id', 'id', 'parent');
    }

    public function childFoo()
    {
        return $this->hasOne(self::class, 'parent_id', 'id');
    }

    public function childFoos()
    {
        return $this->hasMany(self::class, 'parent_id', 'id', 'children');
    }

    public function parentBars()
    {
        return $this->belongsToMany(self::class, 'self_pivot', 'child_id', 'parent_id', 'parent_bars');
    }

    public function childBars()
    {
        return $this->belongsToMany(self::class, 'self_pivot', 'parent_id', 'child_id', 'child_bars');
    }

    public function bazes()
    {
        return $this->hasMany(EloquentBuilderTestModelFarRelatedStub::class, 'foreign_key', 'id', 'bar');
    }
}

class EloquentBuilderTestStubWithoutTimestamp extends Model
{
    const UPDATED_AT = null;

    protected $table = 'table';
}

class EloquentBuilderTestStubStringPrimaryKey extends Model
{
    public $incrementing = false;

    protected $table = 'foo_table';

    protected $keyType = 'string';
}<|MERGE_RESOLUTION|>--- conflicted
+++ resolved
@@ -1063,9 +1063,6 @@
         $builder->whereKey($int);
     }
 
-<<<<<<< HEAD
-=======
-    /** @group Foo */
     public function testWhereKeyMethodWithStringNull()
     {
         $model = new EloquentBuilderTestStubStringPrimaryKey();
@@ -1079,7 +1076,6 @@
         $builder->whereKey(null);
     }
 
->>>>>>> cd1ab410
     public function testWhereKeyMethodWithArray()
     {
         $model = $this->getMockModel();
@@ -1119,9 +1115,6 @@
         $builder->whereKeyNot($int);
     }
 
-<<<<<<< HEAD
-=======
-    /** @group Foo */
     public function testWhereKeyNotMethodWithStringNull()
     {
         $model = new EloquentBuilderTestStubStringPrimaryKey();
@@ -1135,7 +1128,6 @@
         $builder->whereKeyNot(null);
     }
 
->>>>>>> cd1ab410
     public function testWhereKeyNotMethodWithInt()
     {
         $model = $this->getMockModel();
