--- conflicted
+++ resolved
@@ -7,6 +7,7 @@
 use Illuminate\Database\ConnectionInterface;
 use Illuminate\Database\Eloquent\Builder as EloquentBuilder;
 use Illuminate\Database\Query\Builder;
+
 use Illuminate\Database\Query\Expression as Raw;
 use Illuminate\Database\Query\Grammars\Grammar;
 use Illuminate\Database\Query\Grammars\MySqlGrammar;
@@ -2206,11 +2207,7 @@
         $this->assertEquals(2, $result);
 
         $builder = $this->getSqlServerBuilder();
-<<<<<<< HEAD
         $builder->getConnection()->shouldReceive('affectingStatement')->once()->with('merge [users] using (values (?, ?), (?, ?)) [laravel_source] ([email], [name]) on [laravel_source].[email] = [users].[email] when matched then update set [email] = [laravel_source].[email], [name] = [laravel_source].[name] when not matched then insert ([email], [name]) values ([email], [name])', ['foo', 'bar', 'foo2', 'bar2'])->andReturn(2);
-=======
-        $builder->getConnection()->shouldReceive('affectingStatement')->once()->with('merge [users] using (values (?, ?), (?, ?)) [laravel_source] ([email], [name]) on [laravel_source].[email] = [users].[email] when not matched then insert ([email], [name]) values ([email], [name])', ['foo', 'bar', 'foo2', 'bar2'])->andReturn(2);
->>>>>>> 54c71518
         $result = $builder->from('users')->upsert([['email' => 'foo', 'name' => 'bar'], ['name' => 'bar2', 'email' => 'foo2']], 'email');
         $this->assertEquals(2, $result);
     }
