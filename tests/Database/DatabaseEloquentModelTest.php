--- conflicted
+++ resolved
@@ -1515,25 +1515,14 @@
         $model->datetimeAttribute = '1969-07-20 22:56:00';
         $model->timestampAttribute = '1969-07-20 22:56:00';
 
-<<<<<<< HEAD
         $this->assertIsInt($model->intAttribute);
         $this->assertIsFloat($model->floatAttribute);
         $this->assertIsString($model->stringAttribute);
         $this->assertIsBool($model->boolAttribute);
         $this->assertIsBool($model->booleanAttribute);
         $this->assertIsObject($model->objectAttribute);
-        $this->assertInternalType('array', $model->arrayAttribute);
-        $this->assertInternalType('array', $model->jsonAttribute);
-=======
-        $this->assertInternalType('int', $model->intAttribute);
-        $this->assertInternalType('float', $model->floatAttribute);
-        $this->assertInternalType('string', $model->stringAttribute);
-        $this->assertInternalType('boolean', $model->boolAttribute);
-        $this->assertInternalType('boolean', $model->booleanAttribute);
-        $this->assertInternalType('object', $model->objectAttribute);
         $this->assertIsArray($model->arrayAttribute);
         $this->assertIsArray($model->jsonAttribute);
->>>>>>> 9db6d0d9
         $this->assertTrue($model->boolAttribute);
         $this->assertFalse($model->booleanAttribute);
         $this->assertEquals($obj, $model->objectAttribute);
@@ -1547,25 +1536,15 @@
         $this->assertEquals(-14173440, $model->timestampAttribute);
 
         $arr = $model->toArray();
-<<<<<<< HEAD
+
         $this->assertIsInt($arr['intAttribute']);
         $this->assertIsFloat($arr['floatAttribute']);
         $this->assertIsString($arr['stringAttribute']);
         $this->assertIsBool($arr['boolAttribute']);
         $this->assertIsBool($arr['booleanAttribute']);
         $this->assertIsObject($arr['objectAttribute']);
-        $this->assertInternalType('array', $arr['arrayAttribute']);
-        $this->assertInternalType('array', $arr['jsonAttribute']);
-=======
-        $this->assertInternalType('int', $arr['intAttribute']);
-        $this->assertInternalType('float', $arr['floatAttribute']);
-        $this->assertInternalType('string', $arr['stringAttribute']);
-        $this->assertInternalType('boolean', $arr['boolAttribute']);
-        $this->assertInternalType('boolean', $arr['booleanAttribute']);
-        $this->assertInternalType('object', $arr['objectAttribute']);
         $this->assertIsArray($arr['arrayAttribute']);
         $this->assertIsArray($arr['jsonAttribute']);
->>>>>>> 9db6d0d9
         $this->assertTrue($arr['boolAttribute']);
         $this->assertFalse($arr['booleanAttribute']);
         $this->assertEquals($obj, $arr['objectAttribute']);
