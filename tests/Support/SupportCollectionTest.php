--- conflicted
+++ resolved
@@ -3615,8 +3615,6 @@
     /**
      * @dataProvider collectionClassProvider
      */
-<<<<<<< HEAD
-=======
     public function testReduceWithKeys($collection)
     {
         $data = new $collection([
@@ -3631,7 +3629,6 @@
     /**
      * @dataProvider collectionClassProvider
      */
->>>>>>> 213b58db
     public function testRandomThrowsAnExceptionUsingAmountBiggerThanCollectionSize($collection)
     {
         $this->expectException(InvalidArgumentException::class);
