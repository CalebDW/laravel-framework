--- conflicted
+++ resolved
@@ -39,11 +39,7 @@
     strategy:
       fail-fast: true
       matrix:
-<<<<<<< HEAD
         php: [8.1]
-=======
-        php: ['8.0', 8.1]
->>>>>>> a155ccda
         stability: [prefer-lowest, prefer-stable]
         include:
           - php: 8.2
@@ -106,11 +102,7 @@
     strategy:
       fail-fast: true
       matrix:
-<<<<<<< HEAD
         php: [8.1]
-=======
-        php: ['8.0', 8.1]
->>>>>>> a155ccda
         stability: [prefer-lowest, prefer-stable]
         include:
           - php: 8.2
