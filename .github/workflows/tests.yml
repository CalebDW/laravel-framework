--- conflicted
+++ resolved
@@ -63,22 +63,14 @@
           REDIS_CONFIGURE_OPTS: --enable-redis --enable-redis-igbinary --enable-redis-msgpack --enable-redis-lzf --with-liblzf --enable-redis-zstd --with-libzstd --enable-redis-lz4 --with-liblz4
           REDIS_LIBS: liblz4-dev, liblzf-dev, libzstd-dev
 
-<<<<<<< HEAD
-      - name: Set Minimum PHP 8.2 Versions
-=======
-      - name: Set minimum PHP 8.1 versions
->>>>>>> 3bbb50ea
+      - name: Set minimum PHP 8.2 versions
         uses: nick-fields/retry@v2
         with:
           timeout_minutes: 5
           max_attempts: 5
           command: composer require guzzlehttp/psr7:^2.4 --no-interaction --no-update
 
-<<<<<<< HEAD
       - name: Set PHPUnit
-=======
-      - name: Set minimum PHP 8.2 versions
->>>>>>> 3bbb50ea
         uses: nick-fields/retry@v2
         with:
           timeout_minutes: 5
