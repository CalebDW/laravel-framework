--- conflicted
+++ resolved
@@ -10,9 +10,6 @@
     exit 1
 fi
 
-<<<<<<< HEAD
-CURRENT_BRANCH="master"
-=======
 # Make sure the working directory is clear.
 if [ -z "$(git status --porcelain)" ]; then
 else
@@ -21,9 +18,8 @@
     exit 1
 fi
 
-RELEASE_BRANCH="6.x"
+RELEASE_BRANCH="master"
 CURRENT_BRANCH=$(git branch --show-current)
->>>>>>> dd4387b3
 VERSION=$1
 
 # Make sure current branch and release branch match
