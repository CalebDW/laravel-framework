--- conflicted
+++ resolved
@@ -93,23 +93,13 @@
         "league/flysystem-read-only": "^3.10",
         "league/flysystem-sftp-v3": "^3.10.3",
         "mockery/mockery": "^1.5.1",
-<<<<<<< HEAD
         "orchestra/testbench-core": "^9.0",
-        "pda/pheanstalk": "^4.0",
-        "phpstan/phpdoc-parser": "^1.15",
-        "phpstan/phpstan": "^1.4.7",
-        "phpunit/phpunit": "^9.5.8",
-        "predis/predis": "^2.0.2",
-        "symfony/cache": "^6.2"
-=======
-        "orchestra/testbench-core": "^8.0",
         "pda/pheanstalk": "^4.0.4",
         "phpstan/phpdoc-parser": "^1.15.3",
         "phpstan/phpstan": "^1.9.7",
         "phpunit/phpunit": "^9.5.27",
         "predis/predis": "^2.0.3",
         "symfony/cache": "^6.2.4"
->>>>>>> 23b1c083
     },
     "provide": {
         "psr/container-implementation": "1.1|2.0",
