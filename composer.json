--- conflicted
+++ resolved
@@ -92,13 +92,8 @@
         "pda/pheanstalk": "^4.0",
         "phpstan/phpstan": "^1.4.7",
         "phpunit/phpunit": "^9.5.8",
-<<<<<<< HEAD
-        "predis/predis": "^1.1.9",
+        "predis/predis": "^1.1.9|^2.0",
         "symfony/cache": "^6.2"
-=======
-        "predis/predis": "^1.1.9|^2.0",
-        "symfony/cache": "^6.0"
->>>>>>> 1c0b3d28
     },
     "provide": {
         "psr/container-implementation": "1.1|2.0",
