{
    "name": "laravel/framework",
    "description": "The Laravel Framework.",
    "keywords": ["framework", "laravel"],
    "license": "MIT",
    "homepage": "https://laravel.com",
    "support": {
        "issues": "https://github.com/laravel/framework/issues",
        "source": "https://github.com/laravel/framework"
    },
    "authors": [
        {
            "name": "Taylor Otwell",
            "email": "taylor@laravel.com"
        }
    ],
    "require": {
        "php": "^7.4|^8.0",
        "ext-json": "*",
        "ext-mbstring": "*",
        "ext-openssl": "*",
        "doctrine/inflector": "^2.0",
        "dragonmantank/cron-expression": "^3.1",
        "egulias/email-validator": "^3.1",
        "league/commonmark": "^1.3",
        "league/flysystem": "^2.0",
        "monolog/monolog": "^2.0",
        "nesbot/carbon": "^2.31",
        "opis/closure": "^3.6",
        "psr/container": "^1.0",
        "psr/simple-cache": "^1.0",
        "ramsey/uuid": "^4.0",
        "swiftmailer/swiftmailer": "^6.2.7",
        "symfony/console": "^5.3",
        "symfony/error-handler": "^5.3",
        "symfony/finder": "^5.3",
        "symfony/http-foundation": "^5.3",
        "symfony/http-kernel": "^5.3",
        "symfony/mime": "^5.3",
        "symfony/process": "^5.3",
        "symfony/routing": "^5.3",
        "symfony/var-dumper": "^5.3",
        "tijsverkoyen/css-to-inline-styles": "^2.2.2",
        "vlucas/phpdotenv": "^5.3",
        "voku/portable-ascii": "^1.4.8"
    },
    "replace": {
        "illuminate/auth": "self.version",
        "illuminate/broadcasting": "self.version",
        "illuminate/bus": "self.version",
        "illuminate/cache": "self.version",
        "illuminate/collections": "self.version",
        "illuminate/config": "self.version",
        "illuminate/console": "self.version",
        "illuminate/container": "self.version",
        "illuminate/contracts": "self.version",
        "illuminate/cookie": "self.version",
        "illuminate/database": "self.version",
        "illuminate/encryption": "self.version",
        "illuminate/events": "self.version",
        "illuminate/filesystem": "self.version",
        "illuminate/hashing": "self.version",
        "illuminate/http": "self.version",
        "illuminate/log": "self.version",
        "illuminate/macroable": "self.version",
        "illuminate/mail": "self.version",
        "illuminate/notifications": "self.version",
        "illuminate/pagination": "self.version",
        "illuminate/pipeline": "self.version",
        "illuminate/queue": "self.version",
        "illuminate/redis": "self.version",
        "illuminate/routing": "self.version",
        "illuminate/session": "self.version",
        "illuminate/support": "self.version",
        "illuminate/testing": "self.version",
        "illuminate/translation": "self.version",
        "illuminate/validation": "self.version",
        "illuminate/view": "self.version"
    },
    "require-dev": {
        "aws/aws-sdk-php": "^3.155",
        "doctrine/dbal": "^2.12|^3.0",
        "fakerphp/faker": "^1.9.2",
        "guzzlehttp/guzzle": "^7.2",
        "league/flysystem-aws-s3-v3": "^2.0",
        "league/flysystem-ftp": "^2.0",
        "league/flysystem-sftp": "^2.0",
        "mockery/mockery": "^1.4.2",
        "orchestra/testbench-core": "^7.0",
        "pda/pheanstalk": "^4.0",
<<<<<<< HEAD
        "phpunit/phpunit": "^9.4",
        "predis/predis": "^1.1.1",
        "symfony/cache": "^5.3"
=======
        "phpunit/phpunit": "^8.5.8|^9.3.3",
        "predis/predis": "^1.1.2",
        "symfony/cache": "^5.1.4"
>>>>>>> 71a99f13
    },
    "provide": {
        "psr/container-implementation": "1.0"
    },
    "conflict": {
        "tightenco/collect": "<5.5.33"
    },
    "autoload": {
        "files": [
            "src/Illuminate/Collections/helpers.php",
            "src/Illuminate/Events/functions.php",
            "src/Illuminate/Foundation/helpers.php",
            "src/Illuminate/Support/helpers.php"
        ],
        "psr-4": {
            "Illuminate\\": "src/Illuminate/",
            "Illuminate\\Support\\": ["src/Illuminate/Macroable/", "src/Illuminate/Collections/"]
        }
    },
    "autoload-dev": {
        "files": [
            "tests/Database/stubs/MigrationCreatorFakeMigration.php"
        ],
        "psr-4": {
            "Illuminate\\Tests\\": "tests/"
        }
    },
    "extra": {
        "branch-alias": {
            "dev-master": "9.x-dev"
        }
    },
    "suggest": {
        "ext-ftp": "Required to use the Flysystem FTP driver.",
        "ext-gd": "Required to use Illuminate\\Http\\Testing\\FileFactory::image().",
        "ext-memcached": "Required to use the memcache cache driver.",
        "ext-pcntl": "Required to use all features of the queue worker.",
        "ext-posix": "Required to use all features of the queue worker.",
        "ext-redis": "Required to use the Redis cache and queue drivers (^4.0|^5.0).",
        "aws/aws-sdk-php": "Required to use the SQS queue driver, DynamoDb failed job storage and SES mail driver (^3.155).",
        "brianium/paratest": "Required to run tests in parallel (^6.0).",
        "doctrine/dbal": "Required to rename columns and drop SQLite columns (^2.12|^3.0).",
        "filp/whoops": "Required for friendly error pages in development (^2.8).",
        "fakerphp/faker": "Required to use the eloquent factory builder (^1.9.1).",
        "guzzlehttp/guzzle": "Required to use the HTTP Client, Mailgun mail driver and the ping methods on schedules (^7.2).",
        "laravel/tinker": "Required to use the tinker console command (^2.0).",
        "league/flysystem-aws-s3-v3": "Required to use the Flysystem S3 driver (^2.0).",
        "league/flysystem-ftp": "Required to use the Flysystem FTP driver (^2.0).",
        "league/flysystem-sftp": "Required to use the Flysystem SFTP driver (^2.0).",
        "mockery/mockery": "Required to use mocking (^1.4.2).",
        "nyholm/psr7": "Required to use PSR-7 bridging features (^1.2).",
        "pda/pheanstalk": "Required to use the beanstalk queue driver (^4.0).",
        "phpunit/phpunit": "Required to use assertions and run tests (^9.4).",
        "predis/predis": "Required to use the predis connector (^1.1.2).",
        "psr/http-message": "Required to allow Storage::put to accept a StreamInterface (^1.0).",
        "pusher/pusher-php-server": "Required to use the Pusher broadcast driver (^5.0|^6.0).",
        "symfony/cache": "Required to PSR-6 cache bridge (^5.3).",
        "symfony/filesystem": "Required to enable support for relative symbolic links (^5.3).",
        "symfony/psr-http-message-bridge": "Required to use PSR-7 bridging features (^2.0).",
        "wildbit/swiftmailer-postmark": "Required to use Postmark mail driver (^3.0)."
    },
    "config": {
        "sort-packages": true
    },
    "minimum-stability": "dev",
    "prefer-stable": true
}<|MERGE_RESOLUTION|>--- conflicted
+++ resolved
@@ -88,15 +88,9 @@
         "mockery/mockery": "^1.4.2",
         "orchestra/testbench-core": "^7.0",
         "pda/pheanstalk": "^4.0",
-<<<<<<< HEAD
         "phpunit/phpunit": "^9.4",
-        "predis/predis": "^1.1.1",
+        "predis/predis": "^1.1.2",
         "symfony/cache": "^5.3"
-=======
-        "phpunit/phpunit": "^8.5.8|^9.3.3",
-        "predis/predis": "^1.1.2",
-        "symfony/cache": "^5.1.4"
->>>>>>> 71a99f13
     },
     "provide": {
         "psr/container-implementation": "1.0"
